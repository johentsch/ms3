--- conflicted
+++ resolved
@@ -49,16 +49,6 @@
 events such as notes and rests. Hence the need for a parser that extracts the implicit information and stores it in an
 interoperable format. 
 
-<<<<<<< HEAD
-Despite being one of the most wide-spread score encoding formats, current score parsers 
-[e.g., @Cancino-Chacon2022_PartituraPythonPackage; @Cuthbert2010_Music21ToolkitComputerAided; @Pugin2014_VerovioLibraryEngraving], 
-do not handle it without first performing a lossy conversion to the musicXML format.
-The Python library `ms3` fills this gap. It loads the XML tree of a MuseScore file into working memory, 
-computes the temporal positions of all encoded elements, and transforms those requested by the user
-into [DataFrames](https://pandas.pydata.org/pandas-docs/stable/user_guide/dsintro.html#dataframe), i.e., feature
-matrices. The DataFrames can be used by other Python programs and scripts, or written to Tab-Separated Values (TSV) to
-enable version control and processing with other software. The most typical aspects that users extract from a score are
-=======
 Despite being one of the most widespread score encoding formats, current score parsers 
 [e.g., @Cancino-Chacon2022_PartituraPythonPackage; @Cuthbert2010_Music21ToolkitComputerAided; @Pugin2014_VerovioLibraryEngraving], 
 do not handle it without first performing a lossy conversion to the musicXML format[^1].
@@ -66,7 +56,6 @@
 computes the temporal positions of all encoded elements, and transforms those requested by the user into DataFrames [@Petersohn2021_DataframeSystemsTheory]. 
 The DataFrames can be used by other Python programs and scripts, or written to Tab-Separated Values (TSV) to enable processing with other software
 and facilitate version control[^2]. The most typical aspects that users extract from a score are
->>>>>>> 0236b6a3
 tables containing notes, measures (bars), metadata, and text labels, in particular those representing analytical annotations.
 Moreover, `ms3` allows the user to transform scores by removing analytical labels after their extraction or by (re-)inserting annotations from 
 TSV files (whether previously extracted or generated from scratch). 
