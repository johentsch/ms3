"""
.. |act_dur| replace:: :ref:`act_dur <act_dur>`
.. |alt_label| replace:: :ref:`alt_label <alt_label>`
.. |added_tones| replace:: :ref:`added_tones <chord_tones>`
.. |articulation| replace:: :ref:`articulation <articulation>`
.. |bass_note| replace:: :ref:`bass_note <bass_note>`
.. |barline| replace:: :ref:`barline <barline>`
.. |breaks| replace:: :ref:`breaks <breaks>`
.. |cadence| replace:: :ref:`cadence <cadence>`
.. |changes| replace:: :ref:`changes <changes>`
.. |chord| replace:: :ref:`chord <chord>`
.. |chord_id| replace:: :ref:`chord_id <chord_id>`
.. |chord_tones| replace:: :ref:`chord_tones <chord_tones>`
.. |chord_type| replace:: :ref:`chord_type <chord_type>`
.. |crescendo_hairpin| replace:: :ref:`crescendo_hairpin <hairpins>`
.. |crescendo_line| replace:: :ref:`crescendo_line <cresc_lines>`
.. |decrescendo_hairpin| replace:: :ref:`decrescendo_hairpin <hairpins>`
.. |diminuendo_line| replace:: :ref:`diminuendo_line <cresc_lines>`
.. |dont_count| replace:: :ref:`dont_count <dont_count>`
.. |duration| replace:: :ref:`duration <duration>`
.. |duration_qb| replace:: :ref:`duration_qb <duration_qb>`
.. |dynamics| replace:: :ref:`dynamics <dynamics>`
.. |figbass| replace:: :ref:`figbass <figbass>`
.. |form| replace:: :ref:`form <form>`
.. |globalkey| replace:: :ref:`globalkey <globalkey>`
.. |globalkey_is_minor| replace:: :ref:`globalkey_is_minor <globalkey_is_minor>`
.. |gracenote| replace:: :ref:`gracenote <gracenote>`
.. |harmony_layer| replace:: :ref:`harmony_layer <harmony_layer>`
.. |keysig| replace:: :ref:`keysig <keysig>`
.. |label| replace:: :ref:`label <label>`
.. |label_type| replace:: :ref:`label_type <label_type>`
.. |localkey| replace:: :ref:`localkey <localkey>`
.. |localkey_is_minor| replace:: :ref:`localkey_is_minor <localkey_is_minor>`
.. |lyrics:1| replace:: :ref:`lyrics:1 <lyrics_1>`
.. |mc| replace:: :ref:`mc <mc>`
.. |mc_offset| replace:: :ref:`mc_offset <mc_offset>`
.. |mc_onset| replace:: :ref:`mc_onset <mc_onset>`
.. |metronome_base| replace:: :ref:`metronome_base <metronome_base>`
.. |metronome_number| replace:: :ref:`metronome_number <metronome_number>`
.. |metronome_visible| replace:: :ref:`metronome_visible <metronome_visible>`
.. |midi| replace:: :ref:`midi <midi>`
.. |mn| replace:: :ref:`mn <mn>`
.. |mn_onset| replace:: :ref:`mn_onset <mn_onset>`
.. |next| replace:: :ref:`next <next>`
.. |nominal_duration| replace:: :ref:`nominal_duration <nominal_duration>`
.. |numbering_offset| replace:: :ref:`numbering_offset <numbering_offset>`
.. |numeral| replace:: :ref:`numeral <numeral>`
.. |offset_x| replace:: :ref:`offset_x <offset>`
.. |offset_y| replace:: :ref:`offset_y <offset>`
.. |Ottava:15mb| replace:: :ref:`Ottava:15mb <ottava>`
.. |Ottava:8va| replace:: :ref:`Ottava:8va <ottava>`
.. |Ottava:8vb| replace:: :ref:`Ottava:8vb <ottava>`
.. |pedal| replace:: :ref:`pedal <pedal>`
.. |phraseend| replace:: :ref:`phraseend <phraseend>`
.. |qpm| replace:: :ref:`qpm <qpm>`
.. |quarterbeats| replace:: :ref:`quarterbeats <quarterbeats>`
.. |quarterbeats_all_endings| replace:: :ref:`quarterbeats_all_endings <quarterbeats_all_endings>`
.. |relativeroot| replace:: :ref:`relativeroot <relativeroot>`
.. |regex_match| replace:: :ref:`regex_match <regex_match>`
.. |repeats| replace:: :ref:`repeats <repeats>`
.. |root| replace:: :ref:`root <root>`
.. |scalar| replace:: :ref:`scalar <scalar>`
.. |slur| replace:: :ref:`slur <slur>`
.. |staff| replace:: :ref:`staff <staff>`
.. |staff_text| replace:: :ref:`staff_text <staff_text>`
.. |system_text| replace:: :ref:`system_text <system_text>`
.. |tempo| replace:: :ref:`tempo <tempo>`
.. |TextLine| replace:: :ref:`TextLine <textline>`
.. |tied| replace:: :ref:`tied <tied>`
.. |timesig| replace:: :ref:`timesig <timesig>`
.. |tpc| replace:: :ref:`tpc <tpc>`
.. |tremolo| replace:: :ref:`tremolo <tremolo>`
.. |volta| replace:: :ref:`volta <volta>`
.. |voice| replace:: :ref:`voice <voice>`
"""

import difflib
import logging
import os
import re
import warnings
from collections import ChainMap, defaultdict  # for merging dictionaries
from copy import copy
from fractions import Fraction
from functools import cache
from itertools import zip_longest
from pprint import pformat
from typing import (
    IO,
    Collection,
    Dict,
    Hashable,
    List,
    Literal,
    Optional,
    Tuple,
    Union,
    overload,
)

import bs4  # python -m pip install beautifulsoup4 lxml
import numpy as np
import pandas as pd
from bs4 import NavigableString
from ms3._version import __version__

from .annotations import Annotations
from .bs4_measures import MeasureList
from .logger import LoggedClass, temporarily_suppress_warnings
from .transformations import add_quarterbeats_col, make_note_name_and_octave_columns
from .utils import (
    adjacency_groups,
    color_params2rgba,
    column_order,
    decode_harmonies,
    fifths2name,
    make_continuous_offset_series,
    make_offset_dict_from_measures,
    make_playthrough2mc,
    make_playthrough_info,
    ordinal_suffix,
    resolve_dir,
    rgb_tuple2format,
    rgba2attrs,
    sort_note_list,
    unfold_measures_table,
    unfold_repeats,
)
from .utils.constants import DCML_DOUBLE_REGEX, FORM_DETECTION_REGEX

module_logger = logging.getLogger(__name__)

NOTE_SYMBOL_MAP = {
    "metNoteHalfUp": "𝅗𝅥",
    "metNoteQuarterUp": "𝅘𝅥",
    "metNote8thUp": "𝅘𝅥𝅮",
    "metAugmentationDot": ".",
    "": "𝅝",
    "": "𝅗𝅥",
    "": "𝅘𝅥",
    "": "𝅘𝅥𝅮",
    "": "𝅘𝅥𝅯",
    "": "𝅘𝅥𝅰",
    "": "𝅘𝅥𝅱",
    "": "𝅘𝅥𝅲",
    "": ".",
}


class _MSCX_bs4(LoggedClass):
    """This sister class implements :py:class:`~.score.MSCX`'s methods for a score parsed with beautifulsoup4.

    Attributes
    ----------
    mscx_src : :obj:`str`
        Path to the uncompressed MuseScore 3 file (MSCX) to be parsed.

    """

    durations = {
        "measure": Fraction(1),
        "breve": Fraction(2),  # in theory, of course, they could have length 1.5
        "long": Fraction(4),  # and 3 as well and other values yet
        "whole": Fraction(1),
        "half": Fraction(1, 2),
        "quarter": Fraction(1, 4),
        "eighth": Fraction(1, 8),
        "16th": Fraction(1, 16),
        "32nd": Fraction(1, 32),
        "64th": Fraction(1, 64),
        "128th": Fraction(1, 128),
        "256th": Fraction(1, 256),
        "512th": Fraction(1, 512),
        "1024th": Fraction(1, 1024),
    }

    def __init__(self, mscx_src, read_only=False, logger_cfg={}):
        """

        Parameters
        ----------
        mscx_src
        read_only
        logger_cfg : :obj:`dict`, optional
            The following options are available:
            'name': LOGGER_NAME -> by default the logger name is based on the parsed file(s)
            'level': {'W', 'D', 'I', 'E', 'C', 'WARNING', 'DEBUG', 'INFO', 'ERROR', 'CRITICAL'}
            'file': PATH_TO_LOGFILE to store all log messages under the given path.
        """
        super().__init__(subclass="_MSCX_bs4", logger_cfg=logger_cfg)
        self.soup = None
        self.metadata = None
        self._metatags = None
        self._measures, self._events, self._notes = (
            pd.DataFrame(),
            pd.DataFrame(),
            pd.DataFrame(),
        )
        self.mscx_src = mscx_src
        self.read_only = read_only
        self.first_mc = 1
        self.measure_nodes = {}
        """{staff -> {MC -> tag} }"""

        self.tags = {}  # only used if not self.read_only
        """{MC -> {staff -> {voice -> tag} } }"""

        self.has_annotations = False
        self.n_form_labels = 0
        self._ml = None
        cols = [
            "mc",
            "mc_onset",
            "duration",
            "staff",
            "voice",
            "scalar",
            "nominal_duration",
        ]
        self._nl, self._cl, self._rl, self._nrl, self._fl = (
            pd.DataFrame(),
            pd.DataFrame(columns=cols),
            pd.DataFrame(columns=cols),
            pd.DataFrame(columns=cols),
            pd.DataFrame(columns=cols),
        )
        self._instrumentation: Instrumentation = None
        self._prelims: Prelims = None
        self._style: Style = None
        self.staff2drum_map: Dict[int, pd.DataFrame] = {}
        """For each stuff that is to be treated as drumset score, keep a mapping from MIDI pitch (DataFrame index) to
        note and instrument features.
        The columns typically include ['head', 'line', 'voice', 'name', 'stem', 'shortcut'].
        When creating note tables, the 'name' column will be populated with the names here rather than note names.
        """
        self.parse_measures()
        self.perform_checks()

    def parse_mscx(self) -> None:
        """Load the XML structure from the score in self.mscx_src and store references to staves and measures."""
        assert self.mscx_src is not None, "No MSCX file specified."
        with open(self.mscx_src, "r", encoding="utf-8") as file:
            self.soup = bs4.BeautifulSoup(file.read(), "xml")

        if self.version[0] not in ("3", "4"):
            # self.logger.exception(f"Cannot parse MuseScore {self.version} file.")
            raise ValueError(
                f"Cannot parse MuseScore {self.version} file. "
                f"Use 'ms3 convert' command or pass parameter 'ms' to Score to temporally convert."
            )

        # Check if any of the <Part> tags contains a pitch -> drumset instrument map
        # all_part_tags = self.soup.find_all('Part')
        # if len(all_part_tags) == 0:
        #     self.logger.error(f"Looks like an empty score to me.")
        part_tag = None
        for part_tag in self.soup.find_all("Part"):
            drum_tags = part_tag.find_all("Drum")
            staff_tag = part_tag.find("Staff")
            if len(drum_tags) == 0 or staff_tag is None:
                continue
            staff = int(staff_tag["id"])
            drum_map = {}
            for tag in drum_tags:
                pitch = int(tag["pitch"])
                features = {t.name: str(t.string) for t in tag.find_all()}
                drum_map[pitch] = features
            df = pd.DataFrame.from_dict(drum_map, orient="index")
            df.index.rename("pitch", inplace=True)
            self.staff2drum_map[staff] = df

        # Populate measure_nodes with one {mc: <Measure>} dictionary per staff.
        # The <Staff> nodes containing the music are siblings of <Part>
        if part_tag is None:
            iterator = self.soup.find_all("Staff")
        else:
            iterator = part_tag.find_next_siblings("Staff")
        staff = None
        for staff in iterator:
            staff_id = int(staff["id"])
            self.measure_nodes[staff_id] = {}
            for mc, measure in enumerate(
                staff.find_all("Measure"), start=self.first_mc
            ):
                self.measure_nodes[staff_id][mc] = measure
        if staff is None:
            self.logger.error("Looks like an empty score to me.")

    def parse_measures(self):
        """Converts the score into the three DataFrame self._measures, self._events, and self._notes"""
        if self.soup is None:
            self.parse_mscx()
        grace_tags = [
            "grace4",
            "grace4after",
            "grace8",
            "grace8after",
            "grace16",
            "grace16after",
            "grace32",
            "grace32after",
            "grace64",
            "grace64after",
            "appoggiatura",
            "acciaccatura",
        ]

        measure_list, event_list, note_list = [], [], []
        staff_ids = tuple(self.measure_nodes.keys())
        chord_id = 0
        # For every measure: bundle the <Measure> nodes from every staff
        mc = (
            self.first_mc - 1
        )  # replace the previous enumerate() loop so we can filter out multimeasure rests which seem to be redundant
        # additional tags
        for measure_stack in zip(
            *[
                [measure_node for measure_node in measure_dict.values()]
                for measure_dict in self.measure_nodes.values()
            ]
        ):
            if measure_stack[0].find("multiMeasureRest") is not None:
                self.logger.debug(
                    f"Skipping multimeasure rest that follows MC {mc} in the encoding: {measure_stack}."
                )
                continue
            mc += 1
            if not self.read_only:
                self.tags[mc] = {}
            # iterate through staves and collect information about each <Measure> node
            for staff_id, measure in zip(staff_ids, measure_stack):
                if not self.read_only:
                    self.tags[mc][staff_id] = {}
                measure_info = {"mc": mc, "staff": staff_id}
                measure_info.update(recurse_node(measure, exclude_children=["voice"]))
                # iterate through <voice> tags and run a position counter
                voice_nodes = measure.find_all("voice", recursive=False)
                # measure_info['voices'] = len(voice_nodes)
                for voice_id, voice_node in enumerate(voice_nodes, start=1):
                    if not self.read_only:
                        self.tags[mc][staff_id][voice_id] = defaultdict(list)
                    current_position = Fraction(0)
                    duration_multiplier = Fraction(1)
                    multiplier_stack = [Fraction(1)]
                    tremolo_type = None
                    tremolo_component = 0
                    # iterate through children of <voice> which constitute the note level of one notational layer
                    for event_node in voice_node.find_all(recursive=False):
                        event_name = event_node.name

                        event = {
                            "mc": mc,
                            "staff": staff_id,
                            "voice": voice_id,
                            "mc_onset": current_position,
                            "duration": Fraction(0),
                        }

                        if event_name == "Chord":
                            event["chord_id"] = chord_id
                            grace = event_node.find(grace_tags)

                            dur, dot_multiplier = bs4_chord_duration(
                                event_node, duration_multiplier
                            )
                            if grace:
                                event["gracenote"] = grace.name
                            else:
                                event["duration"] = dur
                            chord_info = dict(event)

                            tremolo_tag = event_node.find("Tremolo")
                            if tremolo_tag:
                                if tremolo_component > 0:
                                    raise NotImplementedError(
                                        "Chord with <Tremolo> follows another one with <Tremolo>"
                                    )
                                tremolo_type = tremolo_tag.subtype.string
                                tremolo_duration_node = event_node.find("duration")
                                if tremolo_duration_node:
                                    # the tremolo has two components that factually start sounding
                                    # on the same onset, but are encoded as two subsequent <Chord> tags
                                    tremolo_duration = tremolo_duration_node.string
                                    tremolo_component = 1
                                else:
                                    # the tremolo consists of one <Chord> only
                                    tremolo_duration = dur
                            elif tremolo_component == 1:
                                tremolo_component = 2
                            if tremolo_type:
                                chord_info[
                                    "tremolo"
                                ] = f"{tremolo_duration}_{tremolo_type}_{tremolo_component}"
                                if tremolo_component in (0, 2):
                                    tremolo_type = None
                                if tremolo_component == 2:
                                    completing_duration_node = event_node.find(
                                        "duration"
                                    )
                                    if completing_duration_node:
                                        duration_to_complete_tremolo = (
                                            completing_duration_node.string
                                        )
                                        if (
                                            duration_to_complete_tremolo
                                            != tremolo_duration
                                        ):
                                            self.logger.warning(
                                                "Two components of tremolo have non-matching <duration>"
                                            )
                                    tremolo_component = 0

                            for chord_child in event_node.find_all(recursive=False):
                                if chord_child.name == "Note":
                                    note_event = dict(
                                        chord_info,
                                        **recurse_node(
                                            chord_child, prepend=chord_child.name
                                        ),
                                    )
                                    note_list.append(note_event)
                                else:
                                    event.update(
                                        recurse_node(
                                            chord_child,
                                            prepend="Chord/" + chord_child.name,
                                        )
                                    )
                            chord_id += 1
                        elif event_name == "Rest":
                            event["duration"], dot_multiplier = bs4_rest_duration(
                                event_node, duration_multiplier
                            )
                        elif (
                            event_name == "location"
                        ):  # <location> tags move the position counter
                            event["duration"] = Fraction(event_node.fractions.string)
                        elif event_name == "Tuplet":
                            multiplier_stack.append(duration_multiplier)
                            duration_multiplier = duration_multiplier * Fraction(
                                int(event_node.normalNotes.string),
                                int(event_node.actualNotes.string),
                            )
                        elif event_name == "endTuplet":
                            duration_multiplier = multiplier_stack.pop()

                        # These nodes describe the entire measure and go into measure_list
                        # All others go into event_list
                        if event_name in ["TimeSig", "KeySig", "BarLine"] or (
                            event_name == "Spanner"
                            and "type" in event_node.attrs
                            and event_node.attrs["type"] == "Volta"
                        ):
                            measure_info.update(
                                recurse_node(event_node, prepend=f"voice/{event_name}")
                            )
                        else:
                            event.update({"event": event_name})
                            if event_name == "Chord":
                                event["scalar"] = duration_multiplier * dot_multiplier
                                for attr, value in event_node.attrs.items():
                                    event[f"Chord:{attr}"] = value
                            elif event_name == "Rest":
                                event["scalar"] = duration_multiplier * dot_multiplier
                                event.update(
                                    recurse_node(event_node, prepend=event_name)
                                )
                            else:
                                event.update(
                                    recurse_node(event_node, prepend=event_name)
                                )
                            if event_name == "FiguredBass":
                                components, duration = process_thoroughbass(event_node)
                                if len(components) > 0:
                                    thoroughbass_cols = {
                                        f"thoroughbass_level_{i}": comp
                                        for i, comp in enumerate(components, 1)
                                    }
                                    event.update(thoroughbass_cols)
                                    if duration is not None:
                                        event["thoroughbass_duration"] = duration

                            def safe_update_event(key, value):
                                """Update event dict unless key is already present."""
                                nonlocal event, current_position, staff_id, event_name, text_including_html
                                if key and key in event:
                                    self.logger.warning(
                                        f"MC {mc}@{current_position}, staff {staff_id}, {event_name!r} already "
                                        f"contained a '{key}': {event[key]} "
                                        f"so I did not overwrite it with {value!r}."
                                    )
                                else:
                                    event[key] = value

                            for text_tag in event_node.find_all("text"):
                                column_name = None  # the key to be written to the `event` row dict after the if-else
                                # block
                                parent_name = text_tag.parent.name
                                text_including_html = text_tag2str(text_tag)
                                text_excluding_html = text_tag2str_recursive(text_tag)
                                if parent_name == "Fingering":
                                    # fingerings occur within <Note> tags, if they are to be extracted, they should go
                                    # into the notes table
                                    continue
                                if parent_name == "Tempo":
                                    tempo_tag = text_tag.parent
                                    quarters_per_second = float(tempo_tag.tempo.string)
                                    safe_update_event(
                                        "qpm", round(quarters_per_second * 60)
                                    )
                                    safe_update_event("tempo", text_excluding_html)
                                    metronome_match = re.match(
                                        r"^(.+)=(([0-9]+(?:\.[0-9]*)?))$",
                                        text_excluding_html,
                                    )
                                    if metronome_match:
                                        base, value = metronome_match.group(
                                            1
                                        ), metronome_match.group(2)
                                        safe_update_event("metronome_base", base)
                                        safe_update_event(
                                            "metronome_number", float(value)
                                        )
                                    try:
                                        metronome_visible = int(
                                            tempo_tag.visible.string
                                        )
                                    except AttributeError:
                                        metronome_visible = 1
                                    safe_update_event(
                                        "metronome_visible", metronome_visible
                                    )
                                elif parent_name == "Lyrics":
                                    lyrics_tag = text_tag.parent
                                    no_tag = lyrics_tag.find("no")
                                    if no_tag is None:
                                        verse = 1
                                    else:
                                        verse_string = no_tag.string
                                        verse = int(verse_string) + 1
                                    column_name = f"lyrics_{verse}"
                                    syllabic_tag = lyrics_tag.find("syllabic")
                                    if syllabic_tag is not None:
                                        match syllabic_tag.string:
                                            case "begin":
                                                text_including_html = (
                                                    text_including_html + "-"
                                                )
                                            case "middle":
                                                text_including_html = (
                                                    "-" + text_including_html + "-"
                                                )
                                            case "end":
                                                text_including_html = (
                                                    "-" + text_including_html
                                                )
                                            case _:
                                                self.logger.warning(
                                                    f"<syllabic> tag came with the value '{syllabic_tag.string}', not "
                                                    f"begin|middle|end."
                                                )
                                    safe_update_event(column_name, text_including_html)
                                else:
                                    self.logger.debug(
                                        f"MC {mc}@{current_position}, staff {staff_id}, {event_name!r} contained a "
                                        f"<text> tag within a <{parent_name}> tag, "
                                        f"which I did not know how to handle. I stored it in the column "
                                        f"{parent_name}_text."
                                    )
                                    column_name = safe_update_event(
                                        parent_name + "_text", text_including_html
                                    )
                            event_list.append(event)

                        if not self.read_only:
                            remember = {
                                "name": event_name,
                                "duration": event["duration"],
                                "tag": event_node,
                            }
                            position = event["mc_onset"]
                            if event_name == "location" and event["duration"] < 0:
                                # this is a backwards pointer: store it where it points to for easy deletion
                                position += event["duration"]
                            self.tags[mc][staff_id][voice_id][position].append(remember)

                        if tremolo_component != 1:
                            # In case a tremolo appears in the score as two subsequent events of equal length,
                            # MuseScore assigns a <duration> of half the note value to both components of a tremolo.
                            # The parser, instead, assigns the actual note value and the same position to both the
                            # <Chord> with the <Tremolo> tag and the following one. In other words, the current_position
                            # pointer is moved forward in all cases except for the first component of a tremolo
                            current_position += event["duration"]

                measure_list.append(measure_info)
        self._measures = column_order(pd.DataFrame(measure_list))
        self._events = column_order(pd.DataFrame(event_list))
        if "chord_id" in self._events.columns:
            self._events.chord_id = self._events.chord_id.astype("Int64")
        self._notes = column_order(pd.DataFrame(note_list))
        if len(self._events) == 0:
            self.logger.warning("Score does not seem to contain any events.")
        else:
            self.has_annotations = "Harmony" in self._events.event.values
            if "StaffText/text" in self._events.columns:
                form_labels = (
                    self._events["StaffText/text"]
                    .str.contains(FORM_DETECTION_REGEX)
                    .fillna(False)
                )
                if form_labels.any():
                    self.n_form_labels = sum(form_labels)
        self.update_metadata()

    def perform_checks(self):
        """Perform a series of checks after parsing and emit warnings registered by the ms3 check command (and,
        by extension, by ms3 review, too)."""
        # check if the first measure includes a metronome mark
        events = self._events
        first_two_mcs_event_types = events.loc[events.mc.isin((1, 2)), "event"]
        metronome_mark_missing = True
        if "Tempo" in first_two_mcs_event_types.values:
            metronome_mark_missing = False
        # here we could insert logic for treating incipit measure groups differently
        if metronome_mark_missing:
            msg = "No metronome mark found in the very first measure"
            tempo_selector = (events.event == "Tempo").fillna(False)
            if tempo_selector.sum() == 0:
                msg += " nor anywhere else in the score."
            else:
                all_tempo_mark_mcs = events.loc[
                    tempo_selector,
                    [
                        "mc",
                        "staff",
                        "voice",
                        "tempo",
                    ],
                ]
                msg += ". Later in the score:\n" + all_tempo_mark_mcs.to_string(
                    index=False
                )
            warn_msg = msg + (
                "\n* Please add one at the very beginning and hide it if it's not from the original "
                "print edition."
                "\n* Make sure to choose the rhythmic unit that corresponds to beats in this piece and to set "
                "another mark wherever that unit changes."
                "\n* The tempo marks can be rough estimates, maybe cross-checked with a recording."
            )
            with warnings.catch_warnings():
                warnings.simplefilter("once")
                warnings.warn(warn_msg, UserWarning)
            self.logger.warning(msg, extra=dict(message_id=(29,)))

    def write_score_to_handler(self, file_handler: IO) -> bool:
        try:
            mscx_string = bs4_to_mscx(self.soup)
        except Exception as e:
            self.logger.error(
                f"Couldn't output score because of the following error:\n{e}"
            )
            return False
        file_handler.write(mscx_string)
        return True

    def store_score(self, filepath: str) -> bool:
        """Store the score as an MSCX file."""
        with open(resolve_dir(filepath), "w", encoding="utf-8") as file:
            result = self.write_score_to_handler(file)
        if result:
            self.logger.info(f"Score written to {filepath}.")
        return result

    def update_metadata(self):
        self.metadata = self._get_metadata()

    def _make_measure_list(self, sections=True, secure=True, reset_index=True):
        """Regenerate the measure list from the parsed score with advanced options."""
        logger_cfg = self.logger_cfg.copy()
        return MeasureList(
            self._measures,
            sections=sections,
            secure=secure,
            reset_index=reset_index,
            logger_cfg=logger_cfg,
        )

    def chords(
        self,
        mode: Literal["auto", "strict"] = "auto",
        interval_index: bool = False,
        unfold: bool = False,
    ) -> Optional[pd.DataFrame]:
        """DataFrame of :ref:`chords` representing all <Chord> tags contained in the MuseScore file
        (all <note> tags come within one) and attached score information and performance maerks, e.g.
        lyrics, dynamics, articulations, slurs (see the explanation for the ``mode`` parameter for more details).
        Comes with the columns |quarterbeats|, |duration_qb|, |mc|, |mn|, |mc_onset|, |mn_onset|, |timesig|, |staff|,
        |voice|, |duration|, |gracenote|, |tremolo|, |nominal_duration|, |scalar|, |volta|, |chord_id|, |dynamics|,
        |articulation|, |staff_text|, |slur|, |Ottava:8va|, |Ottava:8vb|, |pedal|, |TextLine|, |decrescendo_hairpin|,
        |diminuendo_line|, |crescendo_line|, |crescendo_hairpin|, |tempo|, |qpm|, |metronome_base|, |metronome_number|,
        |metronome_visible|, |lyrics:1|, |Ottava:15mb|

        Args:
          mode:
              Defaults to 'auto', meaning that additional performance markers available in the score are to be included,
              namely lyrics, dynamics, fermatas, articulations, slurs, staff_text, system_text, tempo, and spanners
              (e.g. slurs, 8va lines, pedal lines). This results in NaN values in the column 'chord_id' for those
              markers that are not part of a <Chord> tag, e.g. <Dynamic>, <StaffText>, or <Tempo>. To prevent that, pass
              'strict', meaning that only <Chords> are included, i.e. the column 'chord_id' will have no empty values.
          interval_index:
              Pass True to replace the default :obj:`~pandas.RangeIndex` by an
              :obj:`~pandas.IntervalIndex`.

        Returns:
          DataFrame of :ref:`chords` representing all <Chord> tags contained in the MuseScore file.
        """
        if mode == "strict":
            chords = self.cl()
        else:
            chords = self.get_chords(mode=mode)
        if unfold:
            chords = self.unfold_facet_df(chords, "chords")
            if chords is None:
                return
        chords = add_quarterbeats_col(
            chords,
            self.offset_dict(unfold=unfold),
            interval_index=interval_index,
            logger=self.logger,
        )
        return chords

    def cl(self, recompute: bool = False) -> pd.DataFrame:
        """Get the raw :ref:`chords` without adding quarterbeat columns."""
        if recompute or len(self._cl) == 0:
            self._cl = self.get_chords(mode="strict")
        return self._cl.copy()

    def events(
        self, interval_index: bool = False, unfold: bool = False
    ) -> Optional[pd.DataFrame]:
        """DataFrame representing a raw skeleton of the score's XML structure and contains all :ref:`events`
        contained in it. It is the original tabular representation of the MuseScore file’s source code from which
        all other tables, except ``measures`` are generated.

        Args:
          interval_index: Pass True to replace the default :obj:`~pandas.RangeIndex` by an :obj:`~pandas.IntervalIndex`.

        Returns:
          DataFrame containing the original tabular representation of all :ref:`events` encoded in the MuseScore file.
        """
        events = column_order(self.add_standard_cols(self._events))
        if unfold:
            events = self.unfold_facet_df(events, "chords")
            if events is None:
                return
        events = add_quarterbeats_col(
            events,
            self.offset_dict(unfold=unfold),
            interval_index=interval_index,
            logger=self.logger,
        )
        return events

    def form_labels(
        self,
        detection_regex: str = None,
        exclude_harmony_layer: bool = False,
        interval_index: bool = False,
        unfold: bool = False,
    ) -> Optional[pd.DataFrame]:
        """DataFrame representing :ref:`form labels <form_labels>` (or other) that have been encoded as <StaffText>s
        rather than in the <Harmony> layer.
        This function essentially filters all StaffTexts matching the ``detection_regex`` and adds the standard position
        columns.

        Args:
          detection_regex:
              By default, detects all labels starting with one or two digits followed by a column
              (see :const:`the regex <~.utils.FORM_DETECTION_REGEX>`). Pass another regex to retrieve only StaffTexts
              matching this one.
          exclude_harmony_layer:
              By default, form labels are detected even if they have been encoded as Harmony labels (rather than as
              StaffText).
              Pass True in order to retrieve only StaffText form labels.
          interval_index: Pass True to replace the default :obj:`~pandas.RangeIndex` by an :obj:`~pandas.IntervalIndex`.

        Returns:
          DataFrame containing all StaffTexts matching the ``detection_regex``
        """
        form = self.fl(
            detection_regex=detection_regex, exclude_harmony_layer=exclude_harmony_layer
        )
        if form is None:
            return
        if unfold:
            form = self.unfold_facet_df(form, "chords")
            if form is None:
                return
        form = add_quarterbeats_col(
            form,
            self.offset_dict(unfold=unfold),
            interval_index=interval_index,
            logger=self.logger,
        )
        return form

    def fl(
        self, detection_regex: str = None, exclude_harmony_layer=False
    ) -> pd.DataFrame:
        """Get the raw :ref:`form_labels` (or other) that match the ``detection_regex``, but without adding quarterbeat
        columns.

        {ref}`$1`
            detection_regex:
                By default, detects all labels starting with one or two digits followed by a column
                (see :const:`the regex <~.utils.FORM_DETECTION_REGEX>`). Pass another regex to retrieve only StaffTexts
                matching this one.

        Returns:
            DataFrame containing all StaffTexts matching the ``detection_regex`` or None
        """
        stafftext_col = "StaffText/text"
        harmony_col = "Harmony/name"
        has_stafftext = stafftext_col in self._events.columns
        has_harmony_layer = (
            harmony_col in self._events.columns and not exclude_harmony_layer
        )
        if has_stafftext or has_harmony_layer:
            if detection_regex is None:
                detection_regex = FORM_DETECTION_REGEX
            form_label_column = pd.Series(
                pd.NA, index=self._events.index, dtype="string", name="form_label"
            )
            if has_stafftext:
                stafftext_selector = (
                    self._events[stafftext_col]
                    .str.contains(detection_regex)
                    .fillna(False)
                )
                if stafftext_selector.sum() > 0:
                    form_label_column.loc[stafftext_selector] = self._events.loc[
                        stafftext_selector, stafftext_col
                    ]
            if has_harmony_layer:
                harmony_selector = (
                    self._events[harmony_col]
                    .str.contains(detection_regex)
                    .fillna(False)
                )
                if harmony_selector.sum() > 0:
                    form_label_column.loc[harmony_selector] = self._events.loc[
                        harmony_selector, harmony_col
                    ]
            detected_form_labels = form_label_column.notna()
            if detected_form_labels.sum() == 0:
                self.logger.debug("No form labels found.")
                return
            events_with_form = pd.concat([self._events, form_label_column], axis=1)
            form_labels = events_with_form[detected_form_labels]
            cols = [
                "mc",
                "mn",
                "mc_onset",
                "mn_onset",
                "staff",
                "voice",
                "timesig",
                "form_label",
            ]
            if self.has_voltas:
                cols.insert(2, "volta")
            self._fl = self.add_standard_cols(form_labels)[cols].sort_values(
                ["mc", "mc_onset"]
            )
            return self._fl
        return

    def get_instrumentation(self) -> Dict[str, str]:
        """Returns a {staff_<i>_instrument -> instrument_name} dict."""
        return {
            staff: instrument["trackName"]
            for staff, instrument in self.instrumentation.fields.items()
        }

    @property
    @cache
    def has_voltas(self) -> bool:
        """
        Return True if the score includes first and second endings. Otherwise, no 'volta' columns will be added to
        facets."""
        measures = self.ml()
        return measures.volta.notna().any()

    @property
    def instrumentation(self):
        if self._instrumentation is None:
            if self.soup is None:
                self.make_writeable()
            self._instrumentation = Instrumentation(self.soup, name=self.logger.name)
        return self._instrumentation

    def measures(
        self, interval_index: bool = False, unfold: bool = False
    ) -> Optional[pd.DataFrame]:
        """DataFrame representing the :ref:`measures` of the MuseScore file (which can be incomplete measures). Comes
        with the columns |mc|, |mn|, |quarterbeats|, |duration_qb|, |keysig|, |timesig|, |act_dur|, |mc_offset|,
        |volta|, |numbering_offset|, |dont_count|, |barline|, |breaks|, |repeats|, |next|

        Args:
          interval_index: Pass True to replace the default :obj:`~pandas.RangeIndex` by an :obj:`~pandas.IntervalIndex`.

        Returns:
          DataFrame representing the :ref:`measures <measures>` of the MuseScore file (which can be incomplete
          measures).
        """
        measures = self.ml()
        duration_qb = (measures.act_dur * 4).astype(float)
        measures.insert(2, "duration_qb", duration_qb)
        # add quarterbeats column
        if unfold:
            measures = self.unfold_facet_df(measures, "measures")
            if measures is None:
                return
        # functionality adapted from utils.make_continuous_offset()
        qb_column_name = (
            "quarterbeats_all_endings"
            if self.has_voltas and not unfold
            else "quarterbeats"
        )
        quarterbeats_col = (measures.act_dur.cumsum() * 4).shift(fill_value=0)
        insert_after = next(
            col
            for col in ("mn_playthrough", "mc_playthrough", "mn", "mc")
            if col in measures.columns
        )
        self.logger.debug(f"Inserting {qb_column_name} after '{insert_after}'")
        insert_position = measures.columns.get_loc(insert_after) + 1
        measures.insert(insert_position, qb_column_name, quarterbeats_col)
        if self.has_voltas and not unfold:
            self.logger.debug(
                "No quarterbeats are assigned to first endings. Pass unfold=True to "
                "compute quarterbeats for a full playthrough."
            )
            if 3 in measures.volta.values:
                self.logger.info(
                    "Piece contains third endings; please note that only second endings are taken into account for "
                    "quarterbeats."
                )
            quarterbeats_col = (
                measures.loc[measures.volta.fillna(2) == 2, "act_dur"]
                .cumsum()
                .shift(fill_value=0)
                .reindex(measures.index)
            )
            measures.insert(insert_position, "quarterbeats", quarterbeats_col * 4)
            self.logger.debug(f"Inserting 'quarterbeats' after '{insert_after}'")
        elif not self.has_voltas:
            measures.drop(columns="volta", inplace=True)
        return measures.copy()

    def unfold_facet_df(
        self, facet_df: pd.DataFrame, facet: str
    ) -> Optional[pd.DataFrame]:
        if facet == "measures":
            return unfold_measures_table(facet_df, logger=self.logger)
        playthrough_info = make_playthrough_info(self.ml(), logger=self.logger)
        if playthrough_info is None:
            self.logger.warning(
                f"Unfolding '{facet}' unsuccessful. Check warnings concerning repeat structure and fix."
            )
            return
        facet_df = unfold_repeats(facet_df, playthrough_info, logger=self.logger)
        self.logger.debug(f"{facet} successfully unfolded.")
        return facet_df

    @property
    def metatags(self):
        if self._metatags is None:
            if self.soup is None:
                self.make_writeable()
            self._metatags = Metatags(self.soup)
        return self._metatags

    def ml(self, recompute: bool = False) -> pd.DataFrame:
        """Get the raw :ref:`measures` without adding quarterbeat columns.

        Args:
          recompute: By default, the measures are cached. Pass True to enforce recomputing anew.
        """
        if recompute or self._ml is None:
            self._ml = self._make_measure_list()
        return self._ml.ml.copy()

    def notes(
        self, interval_index: bool = False, unfold: bool = False
    ) -> Optional[pd.DataFrame]:
        """DataFrame representing the :ref:`notes` of the MuseScore file. Comes with the columns
        |quarterbeats|, |duration_qb|, |mc|, |mn|, |mc_onset|, |mn_onset|, |timesig|, |staff|, |voice|, |duration|,
        |gracenote|, |tremolo|, |nominal_duration|, |scalar|, |tied|, |tpc|, |midi|, |volta|, |chord_id|


        Args:
          interval_index: Pass True to replace the default :obj:`~pandas.RangeIndex` by an :obj:`~pandas.IntervalIndex`.

        Returns:
          DataFrame representing the :ref:`notes` of the MuseScore file.
        """
        notes = self.nl()
        if unfold:
            notes = self.unfold_facet_df(notes, "notes")
            if notes is None:
                return
        notes = add_quarterbeats_col(
            notes,
            self.offset_dict(unfold=unfold),
            interval_index=interval_index,
            logger=self.logger,
        )
        return notes

    def nl(self, recompute: bool = False) -> pd.DataFrame:
        """Get the raw :ref:`notes` without adding quarterbeat columns.

        Args:
          recompute:  By default, the notes are cached. Pass True to enforce recomputing anew.
        """
        if recompute or len(self._nl) == 0:
            self.make_standard_notelist()
        return self._nl

    def notes_and_rests(
        self, interval_index: bool = False, unfold: bool = False
    ) -> Optional[pd.DataFrame]:
        """DataFrame representing the :ref:`notes_and_rests` of the MuseScore file. Comes with the columns
        |quarterbeats|, |duration_qb|, |mc|, |mn|, |mc_onset|, |mn_onset|, |timesig|, |staff|, |voice|, |duration|,
        |gracenote|, |tremolo|, |nominal_duration|, |scalar|, |tied|, |tpc|, |midi|, |volta|, |chord_id|

        Args:
          interval_index: Pass True to replace the default :obj:`~pandas.RangeIndex` by an :obj:`~pandas.IntervalIndex`.

        Returns:
          DataFrame representing the :ref:`notes_and_rests` of the MuseScore file.
        """
        nrl = self.nrl()
        if unfold:
            nrl = self.unfold_facet_df(nrl, "notes and rests")
            if nrl is None:
                return
        nrl = add_quarterbeats_col(
            nrl,
            self.offset_dict(unfold=unfold),
            interval_index=interval_index,
            logger=self.logger,
        )
        return nrl

    def nrl(self, recompute: bool = False) -> pd.DataFrame:
        """Get the raw :ref:`notes_and_rests` without adding quarterbeat columns.

        Args:
          recompute:  By default, the measures are cached. Pass True to enforce recomputing anew.
        """
        if recompute or len(self._nrl) == 0:
            nr = pd.concat([self.nl(), self.rl()]).astype(
                {col: "Int64" for col in ["tied", "tpc", "midi", "chord_id"]}
            )
            self._nrl = sort_note_list(nr.reset_index(drop=True))
        return self._nrl

    @cache
    def offset_dict(
        self,
        all_endings: bool = False,
        unfold: bool = False,
        negative_anacrusis: bool = False,
    ) -> dict:
        """Dictionary mapping MCs (measure counts) to their quarterbeat offset from the piece's beginning.
        Used for computing quarterbeats for other facets.

        Args:
          all_endings: Uses the column 'quarterbeats_all_endings' of the measures table if it has one, otherwise
              falls back to the default 'quarterbeats'.

        Returns:
          {MC -> quarterbeat_offset}. Offsets are Fractions. If ``all_endings`` is not set to ``True``,
          values for MCs that are part of a first ending (or third or larger) are NA.
        """
        measures = self.measures(unfold=unfold)
        if unfold:
            offset_dict = make_continuous_offset_series(
                measures, negative_anacrusis=negative_anacrusis
            ).to_dict()
        else:
            offset_dict = make_offset_dict_from_measures(measures, all_endings)
        return offset_dict

    def rests(
        self, interval_index: bool = False, unfold: bool = False
    ) -> Optional[pd.DataFrame]:
        """DataFrame representing the :ref:`rests` of the MuseScore file. Comes with the columns
        |quarterbeats|, |duration_qb|, |mc|, |mn|, |mc_onset|, |mn_onset|, |timesig|, |staff|, |voice|, |duration|,
        |nominal_duration|, |scalar|, |volta|

        Args:
          interval_index: Pass True to replace the default :obj:`~pandas.RangeIndex` by an :obj:`~pandas.IntervalIndex`.

        Returns:
          DataFrame representing the :ref:`rests` of the MuseScore file.
        """
        rests = self.rl()
        if unfold:
            rests = self.unfold_facet_df(rests, "rests")
            if rests is None:
                return
        rests = add_quarterbeats_col(
            rests,
            self.offset_dict(unfold=unfold),
            interval_index=interval_index,
            logger=self.logger,
        )
        return rests

    def rl(self, recompute: bool = False) -> pd.DataFrame:
        """Get the raw :ref:`rests` without adding quarterbeat columns.

        Args:
          recompute:  By default, the measures are cached. Pass True to enforce recomputing anew.
        """
        if recompute or len(self._rl) == 0:
            self.make_standard_restlist()
        return self._rl

    @property
    def prelims(self):
        if self._prelims is None:
            if self.soup is None:
                self.make_writeable()
            self._prelims = Prelims(self.soup, name=self.logger.name)
        return self._prelims

    @property
    def staff_ids(self):
        return list(self.measure_nodes.keys())

    @property
    def style(self):
        if self._style is None:
            if self.soup is None:
                self.make_writeable()
            self._style = Style(self.soup)
        return self._style

    @property
    def volta_structure(self) -> Dict[int, Dict[int, List[int]]]:
        """{first_mc -> {volta_number -> [MC] } }"""
        if self._ml is not None:
            return self._ml.volta_structure

    def make_standard_chordlist(self):
        """Stores the result of self.get_chords(mode='strict')"""
        self._cl = self.get_chords(mode="strict")

    def make_standard_restlist(self):
        self._rl = self.add_standard_cols(self._events[self._events.event == "Rest"])
        if len(self._rl) == 0:
            return
        self._rl = self._rl.rename(columns={"Rest/durationType": "nominal_duration"})
        self._rl.loc[:, "nominal_duration"] = self._rl.nominal_duration.map(
            self.durations
        )  # replace string values by fractions
        cols = [
            "mc",
            "mn",
            "mc_onset",
            "mn_onset",
            "timesig",
            "staff",
            "voice",
            "duration",
            "nominal_duration",
            "scalar",
        ]
        if self.has_voltas:
            cols.insert(2, "volta")
        self._rl = self._rl[cols].reset_index(drop=True)

    def make_standard_notelist(self):
        cols = {
            "midi": "Note/pitch",
            "tpc": "Note/tpc",
        }
        nl_cols = [
            "mc",
            "mn",
            "mc_onset",
            "mn_onset",
            "timesig",
            "staff",
            "voice",
            "duration",
            "gracenote",
            "nominal_duration",
            "scalar",
            "tied",
            "tpc",
            "midi",
            "name",
            "octave",
            "chord_id",
        ]
        if self.has_voltas:
            nl_cols.insert(2, "volta")
        if len(self._notes.index) == 0:
            self._nl = pd.DataFrame(columns=nl_cols)
            return
        if "tremolo" in self._notes.columns:
            nl_cols.insert(9, "tremolo")
        self._nl = self.add_standard_cols(self._notes)
        self._nl.rename(columns={v: k for k, v in cols.items()}, inplace=True)
        self._nl = self._nl.merge(
            self.cl()[["chord_id", "nominal_duration", "scalar"]], on="chord_id"
        )
        tie_cols = [
            "Note/Spanner:type",
            "Note/Spanner/next/location",
            "Note/Spanner/prev/location",
        ]
        tied = make_tied_col(self._notes, *tie_cols)
        pitch_info = self._nl[["midi", "tpc"]].apply(pd.to_numeric).astype("Int64")
        pitch_info.tpc -= 14
        names, octaves = make_note_name_and_octave_columns(
            pd.concat([pitch_info, self._nl.staff], axis=1),
            staff2drums=self.staff2drum_map,
        )
        append_cols = [pitch_info, tied, names, octaves]
        self._nl = pd.concat(
            [self._nl.drop(columns=["midi", "tpc"])] + append_cols, axis=1
        )
        final_cols = [col for col in nl_cols if col in self._nl.columns]
        self._nl = sort_note_list(self._nl[final_cols])

    def get_chords(
        self,
        staff: Optional[int] = None,
        voice: Optional[Literal[1, 2, 3, 4]] = None,
        mode: Literal["auto", "strict"] = "auto",
        lyrics: bool = False,
        dynamics: bool = False,
        articulation: bool = False,
        staff_text: bool = False,
        system_text: bool = False,
        tempo: bool = False,
        spanners: bool = False,
        thoroughbass: bool = False,
        **kwargs,
    ) -> pd.DataFrame:
        """Retrieve a customized chord lists, e.g. one including less of the processed features or additional,
        unprocessed ones.

        Args:
          staff: Get information from a particular staff only (1 = upper staff)
          voice: Get information from a particular voice only (1 = only the first layer of every staff)
          mode:
              | Defaults to 'auto', meaning that those aspects are automatically included that occur in the score;
                the resulting DataFrame has no empty columns except for those parameters that are set to True.
              | 'strict': Create columns for exactly those parameters that are set to True, regardless whether they
                occur in the score or not (in which case the column will be empty).
          lyrics: Include lyrics.
          dynamics: Include dynamic markings such as f or p.
          articulation: Include articulation such as arpeggios.
          staff_text: Include expression text such as 'dolce' and free-hand staff text such as 'div.'.
          system_text: Include system text such as movement titles.
          tempo: Include tempo markings.
          spanners: Include spanners such as slurs, 8va lines, pedal lines etc.
          thoroughbass: Include thoroughbass figures' levels and durations.
          **kwargs:

        Returns:
          DataFrame representing all <Chord> tags in the score with the selected features.
        """
        cols = {
            "nominal_duration": "Chord/durationType",
            "lyrics": "Chord/Lyrics/text",
            "articulation": "Chord/Articulation/subtype",
            "dynamics": "Dynamic/subtype",
            "system_text": "SystemText_text",
            "staff_text": "StaffText_text",
            "tremolo": "Chord/Tremolo/subtype",
        }
        main_cols = [
            "mc",
            "mn",
            "mc_onset",
            "mn_onset",
            "event",
            "timesig",
            "staff",
            "voice",
            "duration",
            "gracenote",
            "tremolo",
            "nominal_duration",
            "scalar",
            "chord_id",
        ]
        if self.has_voltas:
            main_cols.insert(2, "volta")
        selector = self._events.event == "Chord"
        aspects = [
            "lyrics",
            "dynamics",
            "articulation",
            "staff_text",
            "system_text",
            "tempo",
            "spanners",
            "thoroughbass",
        ]
        if mode == "all":
            params = {p: True for p in aspects}
        else:
            lcls = locals()
            params = {p: lcls[p] for p in aspects}
        # map parameter to values to select from the event table's 'event' column
        param2event = {
            "dynamics": "Dynamic",
            "spanners": "Spanner",
            "staff_text": "StaffText",
            "system_text": "SystemText",
            "tempo": "Tempo",
            "thoroughbass": "FiguredBass",
        }
        selectors = {
            param: self._events.event == event_name
            for param, event_name in param2event.items()
        }
        if mode == "auto":
            for param, boolean_mask in selectors.items():
                if not params[param] and boolean_mask.any():
                    params[param] = True
        for param, boolean_mask in selectors.items():
            if params[param]:
                selector |= boolean_mask
        if staff:
            selector &= self._events.staff == staff
        if voice:
            selector &= self._events.voice == voice
        df = self.add_standard_cols(self._events[selector])
        if "chord_id" in df.columns:
            df = df.astype({"chord_id": "Int64"})
        df.rename(
            columns={v: k for k, v in cols.items() if v in df.columns}, inplace=True
        )

        if mode == "auto":
            if "lyrics" in df.columns:
                params["lyrics"] = True
            if "articulation" in df.columns:
                params["articulation"] = True
            if any(c in df.columns for c in ("Spanner:type", "Chord/Spanner:type")):
                params["spanners"] = True
        if "nominal_duration" in df.columns:
            df.loc[:, "nominal_duration"] = df.nominal_duration.map(
                self.durations
            )  # replace string values by fractions
        new_cols = {}
        if params["lyrics"]:
            column_pattern = r"(lyrics_(\d+))"
            if df.columns.str.match(column_pattern).any():
                column_names: pd.DataFrame = df.columns.str.extract(column_pattern)
                column_names = column_names.dropna()
                column_names = column_names.sort_values(1)
                column_names = column_names[0].to_list()
                main_cols.extend(column_names)
            else:
                main_cols.append("lyrics_1")
        if params["dynamics"]:
            main_cols.append("dynamics")
        if params["articulation"]:
            main_cols.append("articulation")
        if params["staff_text"]:
            main_cols.append("staff_text")
        if params["system_text"]:
            main_cols.append("system_text")
        if params["tempo"]:
            main_cols.extend(
                [
                    "tempo",
                    "qpm",
                    "metronome_base",
                    "metronome_number",
                    "metronome_visible",
                ]
            )
        if params["thoroughbass"]:
            if "thoroughbass_level_1" in df.columns:
                tb_level_columns = [
                    col for col in df.columns if col.startswith("thoroughbass_level")
                ]
                if "thoroughbass_duration" in df.columns:
                    tb_columns = ["thoroughbass_duration"] + tb_level_columns
                else:
                    tb_columns = tb_level_columns
            else:
                tb_columns = ["thoroughbass_duration", "thoroughbass_level_1"]
            main_cols.extend(tb_columns)
        for col in main_cols:
            if (col not in df.columns) and (col not in new_cols):
                new_cols[col] = pd.Series(index=df.index, dtype="object")
        df = pd.concat([df, pd.DataFrame(new_cols)], axis=1)
        additional_cols = []
        if params["spanners"]:
            spanner_ids = make_spanner_cols(df, logger=self.logger)
            if len(spanner_ids.columns) > 0:
                additional_cols.extend(spanner_ids.columns.to_list())
                df = pd.concat([df, spanner_ids], axis=1)
        for feature in kwargs.keys():
            additional_cols.extend(
                [c for c in df.columns if feature in c and c not in main_cols]
            )
        return df[main_cols + additional_cols]

    @cache
    def get_playthrough_mcs(self) -> Optional[pd.Series]:
        measures = self.ml()  # measures table without quarterbeats
        playthrough_mcs = make_playthrough2mc(measures, logger=self.logger)
        if len(playthrough_mcs) == 0:
            self.logger.warning(
                f"Error in the repeat structure: Did not reach the stopping value -1 in measures.next:\n"
                f"{measures.set_index('mc').next}"
            )
            playthrough_mcs = None
        else:
            self.logger.debug("Repeat structure successfully unfolded.")
        return playthrough_mcs

    def get_raw_labels(self):
        """Returns a list of <harmony> tags from the parsed score.

        Returns
        -------
        :obj:`pandas.DataFrame`

        """
        cols = {
            "harmony_layer": "Harmony/harmonyType",
            "label": "Harmony/name",
            "nashville": "Harmony/function",
            "absolute_root": "Harmony/root",
            "absolute_base": "Harmony/base",
            "leftParen": "Harmony/leftParen",
            "rightParen": "Harmony/rightParen",
            "offset_x": "Harmony/offset:x",
            "offset_y": "Harmony/offset:y",
            "color_r": "Harmony/color:r",
            "color_g": "Harmony/color:g",
            "color_b": "Harmony/color:b",
            "color_a": "Harmony/color:a",
        }
        std_cols = [
            "mc",
            "mn",
            "mc_onset",
            "mn_onset",
            "timesig",
            "staff",
            "voice",
            "label",
        ]
        main_cols = std_cols + Annotations.additional_cols
        sel = self._events.event == "Harmony"
        df = self.add_standard_cols(self._events[sel]).dropna(axis=1, how="all")
        if len(df.index) == 0:
            return pd.DataFrame(columns=std_cols)
        df.rename(
            columns={v: k for k, v in cols.items() if v in df.columns}, inplace=True
        )
        if "harmony_layer" in df.columns:
            df.harmony_layer.fillna(0, inplace=True)
        columns = [c for c in main_cols if c in df.columns]
        additional_cols = {
            c: c[8:]
            for c in df.columns
            if c[:8] == "Harmony/" and c not in cols.values()
        }
        df.rename(columns=additional_cols, inplace=True)
        columns += list(additional_cols.values())
        return df[columns]

    def infer_mc(self, mn, mn_onset=0, volta=None):
        """mn_onset and needs to be converted to mc_onset"""
        try:
            mn = int(mn)
        except Exception:
            # Check if MN has volta information, e.g. '16a' for first volta, or '16b' for second etc.
            m = re.match(r"^(\d+)([a-e])$", str(mn))
            if m is None:
                self.logger.error(f"MN {mn} is not a valid measure number.")
                raise
            mn = int(m.group(1))
            volta = ord(m.group(2)) - 96  # turn 'a' into 1, 'b' into 2 etc.
        try:
            mn_onset = Fraction(mn_onset)
        except Exception:
            self.logger.error(
                f"The mn_onset {mn_onset} could not be interpreted as a fraction."
            )
            raise
        measures = self.ml()
        candidates = measures[measures["mn"] == mn]
        if len(candidates) == 0:
            self.logger.error(
                f"MN {mn} does not occur in measure list, which ends at MN {measures['mn'].max()}."
            )
            return
        if len(candidates) == 1:
            mc = candidates.iloc[0].mc
            self.logger.debug(f"MN {mn} has unique match with MC {mc}.")
            return mc, mn_onset
        if candidates.volta.notna().any():
            if volta is None:
                mc = candidates.iloc[0].mc
                self.logger.warning(
                    f"MN {mn} is ambiguous because it is a measure with first and second endings, but volta has not "
                    f"been specified. The first ending MC {mc} is being used. Suppress this warning by using "
                    f"disambiguating endings such as '16a' for first or '16b' for second. "
                    f"{candidates[['mc', 'mn', 'mc_offset', 'volta']]}"
                )
                return mc, mn_onset
            candidates = candidates[candidates.volta == volta]
        if len(candidates) == 1:
            mc = candidates.iloc[0].mc
            self.logger.debug(f"MN {mn}, volta {volta} has unique match with MC {mc}.")
            return mc, mn_onset
        if len(candidates) == 0:
            self.logger.error("Volta selection failed")
            return None, None
        if mn_onset == 0:
            mc = candidates.iloc[0].mc
            return mc, mn_onset
        right_boundaries = candidates.act_dur + candidates.act_dur.shift().fillna(0)
        left_boundary = 0
        for i, right_boundary in enumerate(sorted(right_boundaries)):
            j = i
            if mn_onset < right_boundary:
                mc_onset = mn_onset - left_boundary
                break
            left_boundary = right_boundary
        mc = candidates.iloc[j].mc
        if left_boundary == right_boundary:
            self.logger.warning(
                f"The onset {mn_onset} is bigger than the last possible onset of MN {mn} which is {right_boundary}"
            )
        return mc, mc_onset

    def get_texts(self, only_header: bool = True) -> Dict[str, str]:
        """Process <Text> nodes (normally attached to <Staff id="1">)."""
        texts = defaultdict(set)
        tags = self.soup.find_all("Text")
        for t in tags:
            txt, style = tag2text(t)
            if style == "Title":
                style = "title_text"
            elif style == "Subtitle":
                style = "subtitle_text"
            elif style == "Composer":
                style = "composer_text"
            elif style == "Lyricist":
                style = "lyricist_text"
            elif style == "Instrument Name (Part)":
                style = "part_name_text"
            else:
                if only_header:
                    continue
                style = "text"
            texts[style].add(txt)
        return {st: "; ".join(txt) for st, txt in texts.items()}

    def _get_metadata(self):
        """


        Returns
        -------
        :obj:`dict`
        """
        assert self.soup is not None, (
            "The file's XML needs to be loaded. Get metadata from the 'metadata' property or use the method "
            "make_writeable()"
        )

        def nav_str2str(s):
            return "" if s is None else str(s)

        data = {
            tag["name"]: nav_str2str(tag.string)
            for tag in self.soup.find_all("metaTag")
        }
        data.update(self.get_texts())
        if "reviewer" in data:
            if "reviewers" in data:
                self.logger.warning(
                    "Score properties contain a superfluous key called 'reviewer'. "
                    "Please merge with the value for 'reviewers' and delete."
                )
            else:
                self.logger.info(
                    "The key 'reviewer' contained in the Score properties was automatically "
                    "renamed to 'reviewers' when extracting metadata."
                )
                data["reviewers"] = data["reviewer"]
                del data["reviewer"]
        if "annotator" in data:
            if "annotators" in data:
                self.logger.warning(
                    "Score properties contain a superfluous key called 'annotator'. "
                    "Please merge with the value for 'annotators' and delete."
                )
            else:
                self.logger.info(
                    "The key 'annotator' contained in the Score properties was automatically "
                    "renamed to 'annotators' when extracting metadata."
                )
                data["annotators"] = data["annotator"]
                del data["annotator"]
        for name, value in data.items():
            # check for columns with same name but different capitalization
            name_lwr = name.lower()
            if name == name_lwr:
                continue
            if name_lwr in data:
                self.logger.warning(
                    f"Metadata contain the fields {name} and {name_lwr}. Please merge."
                )
            elif name_lwr in ("harmony_version", "annotators", "reviewers"):
                data[name_lwr] = value
                del data[name]
                self.logger.warning(
                    f"Wrongly spelled metadata field {name} read as {name_lwr}."
                )
        # measures properties
        measures = self.measures()
        # time signatures
        ts_groups, _ = adjacency_groups(measures.timesig)
        mc_ts = measures.groupby(ts_groups)[["mc", "timesig"]].head(1)
        timesigs = dict(mc_ts.values)
        data["TimeSig"] = timesigs
        # key signatures
        ks_groups, _ = adjacency_groups(measures.keysig)
        mc_ks = measures.groupby(ks_groups)[["mc", "keysig"]].head(1)
        keysigs = {int(k): int(v) for k, v in mc_ks.values}
        data["KeySig"] = keysigs
        # last measure counts & numbers, total duration in quarters
        last_measure = measures.iloc[-1]
        data["last_mc"] = int(last_measure.mc)
        data["last_mn"] = int(last_measure.mn)
        data["length_qb"] = round(measures.duration_qb.sum(), 2)
        # the same unfolded
        unfolded_measures = self.measures(unfold=True)
        if unfolded_measures is None:
            for aspect in (
                "last_mc_unfolded",
                "last_mn_unfolded",
                "length_qb_unfolded",
            ):
                data[aspect] = None
        else:
            data["last_mc_unfolded"] = int(max(unfolded_measures.mc_playthrough))
            if "mn_playthrough" in unfolded_measures.columns:
                unfolded_mn = unfolded_measures.mn_playthrough.nunique()
                if measures.iloc[0].mn == 0:
                    unfolded_mn -= 1
                data["last_mn_unfolded"] = unfolded_mn
            else:
                data["last_mn_unfolded"] = None
            data["length_qb_unfolded"] = round(unfolded_measures.duration_qb.sum(), 2)
        if self.has_voltas:
            data["volta_mcs"] = list(
                list(list(mcs) for mcs in group.values())
                for group in self.volta_structure.values()
            )

        # labels
        all_labels = self.get_raw_labels()
        if len(all_labels) > 0:
            decoded_labels = decode_harmonies(
                all_labels, return_series=True, logger=self.logger
            )
            matches_dcml = decoded_labels[decoded_labels.notna()].str.match(
                DCML_DOUBLE_REGEX
            )
            n_dcml = int(matches_dcml.sum())
            data["guitar_chord_count"] = len(all_labels) - n_dcml
            data["label_count"] = n_dcml
        else:
            data["guitar_chord_count"] = 0
            data["label_count"] = 0
        data["form_label_count"] = self.n_form_labels
        annotated_key = None
        for harmony_tag in self.soup.find_all("Harmony"):
            label = harmony_tag.find("name")
            if label is not None and label.string is not None:
                m = re.match(r"^\.?([A-Ga-g](#+|b+)?)\.", label.string)
                if m is not None:
                    annotated_key = m.group(1)
                    break
        if annotated_key is not None:
            data["annotated_key"] = annotated_key

        data["musescore"] = self.version
        data["ms3_version"] = __version__

        # notes
        notes = self.nl()
        if len(notes.index) == 0:
            data["all_notes_qb"] = 0.0
            data["n_onsets"] = 0
            return data
        has_drumset = len(self.staff2drum_map) > 0
        data["has_drumset"] = has_drumset
        data["all_notes_qb"] = round((notes.duration * 4.0).sum(), 2)
        not_tied = ~notes.tied.isin((0, -1))
        data["n_onsets"] = int(sum(not_tied))
        data["n_onset_positions"] = (
            notes[not_tied].groupby(["mc", "mc_onset"]).size().shape[0]
        )
        staff_groups = notes.groupby("staff").midi
        ambitus = {}
        for staff, min_tpc, min_midi in notes.loc[
            staff_groups.idxmin(),
            [
                "staff",
                "tpc",
                "midi",
            ],
        ].itertuples(name=None, index=False):
            if staff in self.staff2drum_map:
                continue
            ambitus[staff] = {
                "min_midi": int(min_midi),
                "min_name": fifths2name(min_tpc, min_midi, logger=self.logger),
            }
        for staff, max_tpc, max_midi in notes.loc[
            staff_groups.idxmax(),
            [
                "staff",
                "tpc",
                "midi",
            ],
        ].itertuples(name=None, index=False):
            if staff in self.staff2drum_map:
                # no ambitus for drum parts
                continue
            ambitus[staff]["max_midi"] = int(max_midi)
            ambitus[staff]["max_name"] = fifths2name(
                max_tpc, max_midi, logger=self.logger
            )
        data["parts"] = {
            f"part_{i}": get_part_info(part)
            for i, part in enumerate(self.soup.find_all("Part"), 1)
        }
        # for including the metadata as one line in metadata.tsv the function utils.metadata2series() is used
        # which updates `data` with the items of all part dictionaries, removing they key 'parts' afterwards
        for part, part_dict in data["parts"].items():
            for id in part_dict["staves"]:
                part_dict[f"staff_{id}_ambitus"] = ambitus[id] if id in ambitus else {}
        ambitus_tuples = [
            tuple(amb_dict.values()) for amb_dict in ambitus.values() if amb_dict != {}
        ]
        if len(ambitus_tuples) == 0:
            self.logger.info(
                "The score does not seem to contain any pitched events. No indication of ambitus possible."
            )
            data["ambitus"] = {}
        else:
            # computing global ambitus
            mimi, mina, mami, mana = zip(*ambitus_tuples)
            min_midi, max_midi = min(mimi), max(mami)
            data["ambitus"] = {
                "min_midi": min_midi,
                "min_name": mina[mimi.index(min_midi)],
                "max_midi": max_midi,
                "max_name": mana[mami.index(max_midi)],
            }
        return data

    @property
    def version(self):
        return str(self.soup.find("programVersion").string)

    def add_standard_cols(self, df: pd.DataFrame) -> pd.DataFrame:
        """Ensures that the DataFrame's first columns are ['mc', 'mn', ('volta'), 'timesig', 'mc_offset']"""
        ml_columns = ["mn", "timesig", "mc_offset"]
        if self.has_voltas:
            ml_columns.insert(1, "volta")
        add_cols = ["mc"] + [c for c in ml_columns if c not in df.columns]
        df = df.merge(self.ml()[add_cols], on="mc", how="left")
        df["mn_onset"] = df.mc_onset + df.mc_offset
        return df[[col for col in df.columns if not col == "mc_offset"]]

    def delete_label(self, mc, staff, voice, mc_onset, empty_only=False):
        """Delete a label from a particular position (if there is one).

        Parameters
        ----------
        mc : :obj:`int`
            Measure count.
        staff, voice
            Notational layer in which to delete the label.
        mc_onset : :obj:`fractions.Fraction`
            mc_onset
        empty_only : :obj:`bool`, optional
            Set to True if you want to delete only empty harmonies. Since normally all labels at the defined position
            are deleted, this flag is needed to prevent deleting non-empty <Harmony> tags.

        Returns
        -------
        :obj:`bool`
            Whether a label was deleted or not.
        """
        self.make_writeable()
        measure = self.tags[mc][staff][voice]
        if mc_onset not in measure:
            self.logger.warning(
                f"Nothing to delete for MC {mc} mc_onset {mc_onset} in staff {staff}, voice {voice}."
            )
            return False
        elements = measure[mc_onset]
        element_names = [e["name"] for e in elements]
        if "Harmony" not in element_names:
            self.logger.warning(
                f"No harmony found at MC {mc}, mc_onset {mc_onset}, staff {staff}, voice {voice}."
            )
            return False
        if "Chord" in element_names and "location" in element_names:
            NotImplementedError(
                f"Check MC {mc}, mc_onset {mc_onset}, staff {staff}, voice {voice}:\n{elements}"
            )
        onsets = sorted(measure)
        ix = onsets.index(mc_onset)
        is_first = ix == 0
        is_last = ix == len(onsets) - 1
        # delete_locations = True

        _, name = get_duration_event(elements)
        if name is None:
            # this label is not attached to a chord or rest and depends on <location> tags, i.e. <location> tags on
            # previous and subsequent onsets might have to be adapted
            n_locs = element_names.count("location")
            if is_first:
                all_dur_ev = sum(
                    True
                    for os, tag_list in measure.items()
                    if get_duration_event(tag_list)[0] is not None
                )
                if all_dur_ev > 0:
                    assert (
                        n_locs > 0
                    ), f"""The label on MC {mc}, mc_onset {mc_onset}, staff {staff}, voice {voice} is the first onset
in a measure with subsequent durational events but has no <location> tag"""
                prv_n_locs = 0
                # if not is_last:
                #     delete_locations = False
            else:
                prv_onset = onsets[ix - 1]
                prv_elements = measure[prv_onset]
                prv_names = [e["name"] for e in prv_elements]
                prv_n_locs = prv_names.count("location")

            if n_locs == 0:
                # The current onset has no <location> tag. This presumes that it is the last onset in the measure.
                if not is_last:
                    raise NotImplementedError(
                        f"The label on MC {mc}, mc_onset {mc_onset}, staff {staff}, voice {voice} is not on the last "
                        f"onset but has no <location> tag."
                    )
                if prv_n_locs > 0 and len(element_names) == 1:
                    # this harmony is the only event on the last onset, therefore the previous <location> tag can be
                    # deleted
                    if prv_names[-1] != "location":
                        raise NotImplementedError(
                            f"Location tag is not the last element in MC {mc}, mc_onset {onsets[ix-1]}, staff {staff}, "
                            f"voice {voice}."
                        )
                    prv_elements[-1]["tag"].decompose()
                    del measure[prv_onset][-1]
                    if len(measure[prv_onset]) == 0:
                        del measure[prv_onset]
                    self.logger.debug(
                        f"""Removed <location> tag in MC {mc}, mc_onset {prv_onset}, staff {staff}, voice {voice}
because it precedes the label to be deleted which is the voice's last onset, {mc_onset}."""
                    )

            elif n_locs == 1:
                if not is_last and not is_first:
                    # This presumes that the previous onset has at least one <location> tag which needs to be adapted
                    # assert prv_n_locs > 0, (f"The label on MC {mc}, mc_onset {mc_onset}, staff {staff}, voice {voice}"
                    #                         f"locs forward but the previous onset {prv_onset} has no <location> tag.")
                    # if prv_names[-1] != 'location':
                    #     raise NotImplementedError(f"Location tag is not the last element in MC {mc}, mc_onset "
                    #                               f"{prv_onset}, staff {staff}, voice {voice}.")
                    if prv_n_locs > 0:
                        cur_loc_dur = Fraction(
                            elements[element_names.index("location")]["duration"]
                        )
                        prv_loc_dur = Fraction(prv_elements[-1]["duration"])
                        prv_loc_tag = prv_elements[-1]["tag"]
                        new_loc_dur = prv_loc_dur + cur_loc_dur
                        prv_loc_tag.fractions.string = str(new_loc_dur)
                        measure[prv_onset][-1]["duration"] = new_loc_dur
                    else:
                        self.logger.debug(
                            f"""The label on MC {mc}, mc_onset {mc_onset}, staff {staff}, voice {voice} locs forward
# but the previous onset {prv_onset} has no <location> tag:\n{prv_elements}"""
                        )
                # else: proceed with deletion

            elif n_locs == 2:
                # this onset has two <location> tags meaning that if the next onset has a <location> tag, too, a second
                # one needs to be added
                assert (
                    prv_n_locs == 0
                ), f"""The label on MC {mc}, mc_onset {mc_onset}, staff {staff}, voice {voice} has two
<location> tags but the previous onset {prv_onset} has one, too."""
                if not is_last:
                    nxt_onset = onsets[ix + 1]
                    nxt_elements = measure[nxt_onset]
                    nxt_names = [e["name"] for e in nxt_elements]
                    nxt_n_locs = nxt_names.count("location")
                    _, nxt_name = get_duration_event(nxt_elements)
                    if nxt_name is None:
                        # The next onset is neither a chord nor a rest and therefore it needs to have exactly one
                        # location tag and a second one needs to be added based on the first one being deleted
                        nxt_is_last = ix + 1 == len(onsets) - 1
                        if not nxt_is_last:
                            assert (
                                nxt_n_locs == 1
                            ), f"""The label on MC {mc}, mc_onset {mc_onset}, staff {staff}, voice {voice} has two
<location> tags but the next onset {nxt_onset} has
{nxt_n_locs if nxt_n_locs > 1 else "none although it's neither a chord nor a rest, nor the last onset,"}."""
                            if nxt_names[-1] != "location":
                                raise NotImplementedError(
                                    f"Location tag is not the last element in MC {mc}, mc_onset {nxt_onset}, "
                                    f"staff {staff}, voice {voice}."
                                )
                        if element_names[-1] != "location":
                            raise NotImplementedError(
                                f"Location tag is not the last element in MC {mc}, mc_onset {mc_onset}, "
                                f"staff {staff}, voice {voice}."
                            )
                        neg_loc_dur = Fraction(
                            elements[element_names.index("location")]["duration"]
                        )
                        assert (
                            neg_loc_dur < 0
                        ), f"""Location tag in MC {mc}, mc_onset {nxt_onset}, staff {staff}, voice {voice}
should be negative but is {neg_loc_dur}."""
                        pos_loc_dur = Fraction(elements[-1]["duration"])
                        new_loc_value = neg_loc_dur + pos_loc_dur
                        new_tag = self.new_location(new_loc_value)
                        nxt_elements[0]["tag"].insert_before(new_tag)
                        remember = {
                            "name": "location",
                            "duration": new_loc_value,
                            "tag": new_tag,
                        }
                        measure[nxt_onset].insert(0, remember)
                        self.logger.debug(
                            f"""Added a new negative <location> tag to the subsequent mc_onset {nxt_onset} in
order to prepare the label deletion on MC {mc}, mc_onset {mc_onset}, staff {staff}, voice {voice}."""
                        )
                # else: proceed with deletions because it has no effect on a subsequent onset
            else:
                raise NotImplementedError(
                    f"Too many location tags in MC {mc}, mc_onset {prv_onset}, staff {staff}, voice {voice}."
                )
        # else: proceed with deletions because the <Harmony> is attached to a durational event (Rest or Chord)

        # Here the actual removal takes place.
        deletions = []
        delete_location = False
        if name is None and "location" in element_names:
            other_elements = sum(
                e not in ("Harmony", "location") for e in element_names
            )
            delete_location = is_last or (mc_onset > 0 and other_elements == 0)
        labels = [e for e in elements if e["name"] == "Harmony"]
        if empty_only:
            empty = [
                e
                for e in labels
                if e["tag"].find("name") is None or e["tag"].find("name").string is None
            ]
            if len(empty) == 0:
                self.logger.info(
                    f"No empty label to delete at MC {mc}, mc_onset {mc_onset}, staff {staff}, voice {voice}."
                )
            elif len(empty) < len(labels):
                # if there are additional non-empty labels, delete nothing but the empty ones
                elements = empty

        for i, e in enumerate(elements):
            if e["name"] == "Harmony" or (e["name"] == "location" and delete_location):
                e["tag"].decompose()
                deletions.append(i)
                self.logger.debug(
                    f"<{e['name']}>-tag deleted in MC {mc}, mc_onset {mc_onset}, staff {staff}, voice {voice}."
                )
        for i in reversed(deletions):
            del measure[mc_onset][i]
        if len(measure[mc_onset]) == 0:
            del measure[mc_onset]
        self.remove_empty_voices(mc, staff)
        return len(deletions) > 0

    def remove_empty_voices(self, mc, staff):
        voice_tags = self.measure_nodes[staff][mc].find_all("voice")
        dict_keys = sorted(self.tags[mc][staff])
        assert len(dict_keys) == len(
            voice_tags
        ), f"""In MC {mc}, staff {staff}, there are {len(voice_tags)} <voice> tags
but the keys of _MSCX_bs4.tags[{mc}][{staff}] are {dict_keys}."""
        for key, tag in zip(reversed(dict_keys), reversed(voice_tags)):
            if len(self.tags[mc][staff][key]) == 0:
                tag.decompose()
                del self.tags[mc][staff][key]
                self.logger.debug(
                    f"Empty <voice> tag of voice {key} deleted in MC {mc}, staff {staff}."
                )
            else:
                # self.logger.debug(f"No superfluous <voice> tags in MC {mc}, staff {staff}.")
                break

    def make_writeable(self):
        if self.read_only:
            self.read_only = False
            with temporarily_suppress_warnings(self) as self:
                # This is an automatic re-parse which does not have to be logged again
                self.parse_measures()

    def add_label(self, label, mc, mc_onset, staff=1, voice=1, **kwargs):
        """Adds a single label to the current XML in form of a new
        <Harmony> (and maybe also <location>) tag.

        Parameters
        ----------
        label
        mc
        mc_onset
        staff
        voice
        kwargs

        Returns
        -------

        """
        if pd.isnull(label) and len(kwargs) == 0:
            self.logger.error(f"Label cannot be '{label}'")
            return False
        assert (
            mc_onset >= 0
        ), f"Cannot attach label {label} to negative onset {mc_onset} at MC {mc}, staff {staff}, voice {voice}"
        self.make_writeable()
        if mc not in self.tags:
            self.logger.error(f"MC {mc} not found.")
            return False
        if staff not in self.measure_nodes:
            try:
                # maybe a negative integer?
                staff = list(self.measure_nodes.keys())[staff]
            except Exception:
                self.logger.error(f"Staff {staff} not found.")
                return False
        if voice not in [1, 2, 3, 4]:
            self.logger.error(f"Voice needs to be 1, 2, 3, or 4, not {voice}.")
            return False

        mc_onset = Fraction(mc_onset)
        label_name = kwargs["decoded"] if "decoded" in kwargs else label
        if voice not in self.tags[mc][staff]:
            # Adding label to an unused voice that has to be created
            existing_voices = self.measure_nodes[staff][mc].find_all("voice")
            n = len(existing_voices)
            if not voice <= n:
                last = existing_voices[-1]
                while voice > n:
                    last = self.new_tag("voice", after=last)
                    n += 1
                remember = self.insert_label(
                    label=label,
                    loc_before=None if mc_onset == 0 else mc_onset,
                    within=last,
                    **kwargs,
                )
                self.tags[mc][staff][voice] = defaultdict(list)
                self.tags[mc][staff][voice][mc_onset] = remember
                self.logger.debug(
                    f"Added {label_name} to empty {voice}{ordinal_suffix(voice)} voice in MC {mc} at mc_onset "
                    f"{mc_onset}."
                )
                return True

        measure = self.tags[mc][staff][voice]
        if mc_onset in measure:
            # There is an event (chord or rest) with the same onset to attach the label to
            elements = measure[mc_onset]
            names = [e["name"] for e in elements]
            _, name = get_duration_event(elements)
            # insert before the first tag that is not in the tags_before_label list
            tags_before_label = [
                "BarLine",
                "Clef",
                "Dynamic",
                "endTuplet",
                "FiguredBass",
                "KeySig",
                "location",
                "StaffText",
                "Tempo",
                "TimeSig",
            ]
            try:
                ix, before = next(
                    (i, element["tag"])
                    for i, element in enumerate(elements)
                    if element["name"] not in tags_before_label
                )
                remember = self.insert_label(label=label, before=before, **kwargs)
            except Exception:
                self.logger.debug(
                    f"""'{label}' is to be inserted at MC {mc}, onset {mc_onset}, staff {staff}, voice {voice},
where there is no Chord or Rest, just: {elements}."""
                )
                n_elements = len(elements)
                if "FiguredBass" in names:
                    ix, after = next(
                        (i, elements[i]["tag"])
                        for i in range(n_elements)
                        if elements[i]["name"] == "FiguredBass"
                    )
                else:
                    if n_elements > 1 and names[-1] == "location":
                        ix = n_elements - 1
                    else:
                        ix = n_elements
                    after = elements[ix - 1]["tag"]
                try:
                    remember = self.insert_label(label=label, after=after, **kwargs)
                except Exception as e:
                    self.logger.warning(
                        f"Inserting label '{label}' at mc {mc}, onset {mc_onset} failed with '{e}'"
                    )
                    return False
            measure[mc_onset].insert(ix, remember[0])
            old_names = list(names)
            names.insert(ix, "Harmony")
            if name is None:
                self.logger.debug(
                    f"MC {mc}, mc_onset {mc_onset}, staff {staff}, voice {voice} had only these tags (and no <Chord> "
                    f"or <Rest>): {old_names}\nAfter insertion: {names}"
                )
            else:
                self.logger.debug(
                    f"Added {label_name} to {name} in MC {mc}, mc_onset {mc_onset}, staff {staff}, voice {voice}."
                )
            if "Harmony" in old_names:
                self.logger.debug("There had already been a label.")
            return True

        # There is no event to attach the label to
        ordered = list(reversed(sorted(measure)))
        assert len(ordered) > 0, f"MC {mc} empty in staff {staff}, voice {voice}?"
        try:
            prv_pos, nxt_pos = next(
                (prv, nxt)
                for prv, nxt in zip(ordered + [None], [None] + ordered)
                if prv < mc_onset
            )
        except Exception:
            self.logger.error(
                f"No event occurs before onset {mc_onset} at MC {mc}, staff {staff}, voice {voice}. All elements: "
                f"{ordered}"
            )
            raise
        prv = measure[prv_pos]
        nxt = None if nxt_pos is None else measure[nxt_pos]
        prv_names = [e["name"] for e in prv]
        prv_ix, prv_name = get_duration_event(prv)
        if nxt is not None:
            nxt_names = [e["name"] for e in nxt]
            _, nxt_name = get_duration_event(nxt)
        prv_name = ", ".join(f"<{e}>" for e in prv_names if e != "location")
        # distinguish six cases: prv can be [event, location], nxt can be [event, location, None]
        if prv_ix is not None:
            # prv is event (chord or rest)
            if nxt is None:
                loc_after = prv_pos + prv[prv_ix]["duration"] - mc_onset
                # i.e. the ending of the last event minus the onset
                remember = self.insert_label(
                    label=label,
                    loc_before=-loc_after,
                    after=prv[prv_ix]["tag"],
                    **kwargs,
                )
                self.logger.debug(
                    f"Added {label_name} at {loc_after} before the ending of MC {mc}'s last {prv_name}."
                )
            elif nxt_name is not None or nxt_names.count("location") == 0:
                # nxt is event (chord or rest) or something at onset 1 (after all sounding events, e.g. <Segment>)
                loc_after = nxt_pos - mc_onset
                remember = self.insert_label(
                    label=label,
                    loc_before=-loc_after,
                    loc_after=loc_after,
                    after=prv[prv_ix]["tag"],
                    **kwargs,
                )
                self.logger.debug(
                    f"MC {mc}: Added {label_name} at {loc_after} before the {nxt_name} at mc_onset {nxt_pos}."
                )
            else:
                # nxt is not a sounding event and has location tag(s)
                loc_ix = nxt_names.index("location")
                loc_dur = nxt[loc_ix]["duration"]
                assert loc_dur <= 0, (
                    f"Positive location tag at MC {mc}, mc_onset {nxt_pos} when trying to insert {label_name} at "
                    f"mc_onset {mc_onset}: {nxt}"
                )
                # nxt_name = ", ".join(f"<{e}>" for e in nxt_names if e != "location")
                # if nxt_pos + loc_dur == mc_onset:
                #     self.logger.info(f"nxt_pos: {nxt_pos}, loc_dur: {loc_dur}, mc_onset: {mc_onset}")
                #     # label to be positioned with the same location
                #     remember = self.insert_label(label=label, after=nxt[-1]['tag'], **kwargs)
                #     self.logger.debug(
                #         f"MC {mc}: Joined {label_name} with the {nxt_name} occuring at {loc_dur} "
                #         f"before the ending of the {prv_name} at mc_onset {prv_pos}.")
                # else:
                loc_before = loc_dur - nxt_pos + mc_onset
                remember = self.insert_label(
                    label=label,
                    loc_before=loc_before,
                    before=nxt[loc_ix]["tag"],
                    **kwargs,
                )
                loc_after = nxt_pos - mc_onset
                nxt[loc_ix]["tag"].fractions.string = str(loc_after)
                nxt[loc_ix]["duration"] = loc_after
                self.logger.debug(
                    f"MC {mc}: Added {label_name} at {-loc_before} before the ending of the {prv_name} at mc_onset "
                    f" {prv_pos} and {loc_after} before the subsequent\n{nxt}."
                )

        else:
            # prv has location tag(s)
            loc_before = mc_onset - prv_pos
            if nxt is None:
                remember = self.insert_label(
                    label=label, loc_before=loc_before, after=prv[-1]["tag"], **kwargs
                )
                self.logger.debug(
                    f"MC {mc}: Added {label_name} at {loc_before} after the previous {prv_name} at mc_onset {prv_pos}."
                )
            else:
                try:
                    loc_ix = next(
                        i
                        for i, name in zip(
                            range(len(prv_names) - 1, -1, -1), reversed(prv_names)
                        )
                        if name == "location"
                    )
                except Exception:
                    self.logger.error(
                        f"Trying to add {label_name} to MC {mc}, staff {staff}, voice {voice}, onset {mc_onset}: "
                        f"The tags of mc_onset {prv_pos} should include a <location> tag but don't:\n{prv}"
                    )
                    raise
                prv[loc_ix]["tag"].fractions.string = str(loc_before)
                prv[loc_ix]["duration"] = loc_before
                loc_after = nxt_pos - mc_onset
                remember = self.insert_label(
                    label=label, loc_after=loc_after, after=prv[loc_ix]["tag"], **kwargs
                )
                if nxt_name is None:
                    nxt_name = ", ".join(f"<{e}>" for e in nxt_names if e != "location")
                self.logger.debug(
                    f"""MC {mc}: Added {label_name} at {loc_before} after the previous {prv_name} at mc_onset {prv_pos}
and {loc_after} before the subsequent {nxt_name}."""
                )

        # if remember[0]['name'] == 'location':
        #     measure[prv_pos].append(remember[0])
        #     measure[mc_onset] = remember[1:]
        # else:
        measure[mc_onset] = remember
        return True

    def insert_label(
        self,
        label,
        loc_before=None,
        before=None,
        loc_after=None,
        after=None,
        within=None,
        **kwargs,
    ):
        tag = self.new_label(label, before=before, after=after, within=within, **kwargs)
        remember = [dict(name="Harmony", duration=Fraction(0), tag=tag)]
        if loc_before is not None:
            location = self.new_location(loc_before)
            tag.insert_before(location)
            remember.insert(0, dict(name="location", duration=loc_before, tag=location))
        if loc_after is not None:
            location = self.new_location(loc_after)
            tag.insert_after(location)
            remember.append(dict(name="location", duration=loc_after, tag=location))
        return remember

    def change_label_color(
        self,
        mc,
        mc_onset,
        staff,
        voice,
        label,
        color_name=None,
        color_html=None,
        color_r=None,
        color_g=None,
        color_b=None,
        color_a=None,
    ):
        """Change the color of an existing label.

        Parameters
        ----------
        mc : :obj:`int`
            Measure count of the label
        mc_onset : :obj:`fractions.Fraction`
            Onset position to which the label is attached.
        staff : :obj:`int`
            Staff to which the label is attached.
        voice : :obj:`int`
            Notational layer to which the label is attached.
        label : :obj:`str`
            (Decoded) label.
        color_name, color_html : :obj:`str`, optional
            Two ways of specifying the color.
        color_r, color_g, color_b, color_a : :obj:`int` or :obj:`str`, optional
            To specify a RGB color instead, pass at least, the first three. ``color_a`` (alpha = opacity) defaults
            to 255.
        """
        if label == "empty_harmony":
            self.logger.debug(
                "Empty harmony was skipped because the color wouldn't change anything."
            )
            return True
        params = [color_name, color_html, color_r, color_g, color_b, color_a]
        rgba = color_params2rgba(*params)
        if rgba is None:
            given_params = [p for p in params if p is not None]
            self.logger.warning(
                f"Parameters could not be turned into a RGBA color: {given_params}"
            )
            return False
        self.make_writeable()
        if mc not in self.tags:
            self.logger.error(f"MC {mc} not found.")
            return False
        if staff not in self.tags[mc]:
            self.logger.error(f"Staff {staff} not found.")
            return False
        if voice not in [1, 2, 3, 4]:
            self.logger.error(f"Voice needs to be 1, 2, 3, or 4, not {voice}.")
            return False
        if voice not in self.tags[mc][staff]:
            self.logger.error(f"Staff {staff}, MC {mc} has no voice {voice}.")
            return False
        measure = self.tags[mc][staff][voice]
        mc_onset = Fraction(mc_onset)
        if mc_onset not in measure:
            self.logger.error(
                f"Staff {staff}, MC {mc}, voice {voice} has no event on mc_onset {mc_onset}."
            )
            return False
        elements = measure[mc_onset]
        harmony_tags = [e["tag"] for e in elements if e["name"] == "Harmony"]
        n_labels = len(harmony_tags)
        if n_labels == 0:
            self.logger.error(
                f"Staff {staff}, MC {mc}, voice {voice}, mc_onset {mc_onset} has no labels."
            )
            return False
        labels = [decode_harmony_tag(t) for t in harmony_tags]
        try:
            ix = labels.index(label)
        except Exception:
            self.logger.error(
                f"Staff {staff}, MC {mc}, voice {voice}, mc_onset {mc_onset} has no label '{label}'."
            )
            return False
        tag = harmony_tags[ix]
        attrs = rgba2attrs(rgba)
        if tag.color is None:
            tag_order = [
                "absolute_base",
                "function",
                "name",
                "rootCase",
                "absolute_root",
            ]
            after = next(tag.find(t) for t in tag_order if tag.find(t) is not None)
            self.new_tag("color", attributes=attrs, after=after)
        else:
            for k, v in attrs.items():
                tag.color[k] = v
        return True

    def new_label(
        self,
        label,
        harmony_layer=None,
        after=None,
        before=None,
        within=None,
        absolute_root=None,
        rootCase=None,
        absolute_base=None,
        leftParen=None,
        rightParen=None,
        offset_x=None,
        offset_y=None,
        nashville=None,
        decoded=None,
        color_name=None,
        color_html=None,
        color_r=None,
        color_g=None,
        color_b=None,
        color_a=None,
        placement=None,
        minDistance=None,
        style=None,
        z=None,
    ):
        tag = self.new_tag("Harmony")
        if not pd.isnull(harmony_layer):
            try:
                harmony_layer = int(harmony_layer)
            except Exception:
                if harmony_layer[0] in ("1", "2"):
                    harmony_layer = int(harmony_layer[0])
            # only include <harmonyType> tag for harmony_layer 1 and 2 (MuseScore's Nashville Numbers and
            # Roman Numerals)
            if harmony_layer in (1, 2):
                _ = self.new_tag("harmonyType", value=harmony_layer, within=tag)
        if not pd.isnull(leftParen):
            _ = self.new_tag("leftParen", within=tag)
        if not pd.isnull(absolute_root):
            _ = self.new_tag("root", value=absolute_root, within=tag)
        if not pd.isnull(rootCase):
            _ = self.new_tag("rootCase", value=rootCase, within=tag)
        if not pd.isnull(label):
            if label == "/":
                label = ""
            _ = self.new_tag("name", value=label, within=tag)
        else:
            assert not pd.isnull(
                absolute_root
            ), "Either label or root need to be specified."

        if not pd.isnull(z):
            _ = self.new_tag("z", value=z, within=tag)
        if not pd.isnull(style):
            _ = self.new_tag("style", value=style, within=tag)
        if not pd.isnull(placement):
            _ = self.new_tag("placement", value=placement, within=tag)
        if not pd.isnull(minDistance):
            _ = self.new_tag("minDistance", value=minDistance, within=tag)
        if not pd.isnull(nashville):
            _ = self.new_tag("function", value=nashville, within=tag)
        if not pd.isnull(absolute_base):
            _ = self.new_tag("base", value=absolute_base, within=tag)

        rgba = color_params2rgba(
            color_name, color_html, color_r, color_g, color_b, color_a
        )
        if rgba is not None:
            attrs = rgba2attrs(rgba)
            _ = self.new_tag("color", attributes=attrs, within=tag)

        if not pd.isnull(offset_x) or not pd.isnull(offset_y):
            if pd.isnull(offset_x):
                offset_x = "0"
            if pd.isnull(offset_y):
                offset_y = "0"
            _ = self.new_tag(
                "offset", attributes={"x": offset_x, "y": offset_y}, within=tag
            )
        if not pd.isnull(rightParen):
            _ = self.new_tag("rightParen", within=tag)
        if after is not None:
            after.insert_after(tag)
        elif before is not None:
            before.insert_before(tag)
        elif within is not None:
            within.append(tag)
        return tag

    def new_location(self, location):
        tag = self.new_tag("location")
        _ = self.new_tag("fractions", value=str(location), within=tag)
        return tag

    def new_tag(
        self, name, value=None, attributes={}, after=None, before=None, within=None
    ):
        tag = self.soup.new_tag(name)
        if value is not None:
            tag.string = str(value)
        for k, v in attributes.items():
            tag.attrs[k] = v

        if after is not None:
            after.insert_after(tag)
        elif before is not None:
            before.insert_before(tag)
        elif within is not None:
            within.append(tag)

        return tag

    def color_notes(
        self,
        from_mc: int,
        from_mc_onset: Fraction,
        to_mc: Optional[int] = None,
        to_mc_onset: Optional[Fraction] = None,
        midi: List[int] = [],
        tpc: List[int] = [],
        inverse: bool = False,
        color_name: Optional[str] = None,
        color_html: Optional[str] = None,
        color_r: Optional[int] = None,
        color_g: Optional[int] = None,
        color_b: Optional[int] = None,
        color_a: Optional[int] = None,
    ) -> Tuple[List[Fraction], List[Fraction]]:
        """Colors all notes occurring in a particular score segment in one particular color, or
        only those (not) pertaining to a collection of MIDI pitches or Tonal Pitch Classes (TPC).

        Args:
          from_mc: MC in which the score segment starts.
          from_mc_onset: mc_onset where the score segment starts.
          to_mc: MC in which the score segment ends. If not specified, the segment ends at the end of the score.
          to_mc_onset: If ``to_mc`` is defined, the mc_onset where the score segment ends.
          midi: Collection of MIDI numbers to use as a filter or an inverse filter (depending on ``inverse``).
          tpc:
              Collection of Tonal Pitch Classes (C=0, G=1, F=-1 etc.) to use as a filter or an inverse filter
              (depending on ``inverse``).
          inverse:
              By default, only notes where all specified filters (midi and/or tpc) apply are colored.
              Set to True to color only those notes where none of the specified filters match.
          color_name:
              Specify the color either as a name, or as HTML color, or as RGB(A). Name can be a CSS color or
              a MuseScore color (see :py:attr:`utils.MS3_COLORS`).
          color_html:
              Specify the color either as a name, or as HTML color, or as RGB(A). An HTML color
              needs to be string of length 6.
          color_r: If you specify the color as RGB(A), you also need to specify color_g and color_b.
          color_g: If you specify the color as RGB(A), you also need to specify color_r and color_b.
          color_b: If you specify the color as RGB(A), you also need to specify color_r and color_g.
          color_a: If you have specified an RGB color, the alpha value defaults to 255 unless specified otherwise.

        Returns:
          List of durations (in fractions) of all notes that have been colored.
          List of durations (in fractions) of all notes that have not been colored.
        """
        if len(self.tags) == 0:
            if self.read_only:
                self.logger.error("Score is read_only.")
            else:
                self.logger.error("Score does not include any parsed tags.")
            return

        rgba = color_params2rgba(
            color_name, color_html, color_r, color_g, color_b, color_a
        )
        if rgba is None:
            self.logger.error("Pass a valid color value.")
            return
        if color_name is None:
            color_name = rgb_tuple2format(rgba[:3], format="name")
        color_attrs = rgba2attrs(rgba)

        str_midi = [str(m) for m in midi]
        # MuseScore's TPCs are shifted such that C = 14:
        ms_tpc = [str(t + 14) for t in tpc]

        until_end = pd.isnull(to_mc)
        negation = " not" if inverse else ""
        colored_durations, untouched_durations = [], []
        for mc, staves in self.tags.items():
            if mc < from_mc or (not until_end and mc > to_mc):
                continue
            for staff, voices in staves.items():
                for voice, onsets in voices.items():
                    for onset, tag_dicts in onsets.items():
                        if mc == from_mc and onset < from_mc_onset:
                            continue
                        if not until_end and mc == to_mc and onset >= to_mc_onset:
                            continue
                        for tag_dict in tag_dicts:
                            if tag_dict["name"] != "Chord":
                                continue
                            duration = tag_dict["duration"]
                            for note_tag in tag_dict["tag"].find_all("Note"):
                                reason = ""
                                if len(midi) > 0:
                                    midi_val = note_tag.pitch.string
                                    if inverse and midi_val in str_midi:
                                        untouched_durations.append(duration)
                                        continue
                                    if not inverse and midi_val not in str_midi:
                                        untouched_durations.append(duration)
                                        continue
                                    reason = (
                                        f"MIDI pitch {midi_val} is{negation} in {midi}"
                                    )
                                if len(ms_tpc) > 0:
                                    tpc_val = note_tag.tpc.string
                                    if inverse and tpc_val in ms_tpc:
                                        untouched_durations.append(duration)
                                        continue
                                    if not inverse and tpc_val not in ms_tpc:
                                        untouched_durations.append(duration)
                                        continue
                                    if reason != "":
                                        reason += " and "
                                    reason += (
                                        f"TPC {int(tpc_val) - 14} is{negation} in {tpc}"
                                    )
                                if reason == "":
                                    reason = " because no filters were specified."
                                else:
                                    reason = " because " + reason
                                first_inside = note_tag.find()
                                _ = self.new_tag(
                                    "color", attributes=color_attrs, before=first_inside
                                )
                                colored_durations.append(duration)
                                self.logger.debug(
                                    f"MC {mc}, onset {onset}, staff {staff}, voice {voice}: Changed note color to "
                                    f"{color_name}{reason}."
                                )
        return colored_durations, untouched_durations

    # def close_file_handlers(self):
    #     for h in self.logger.logger.handlers:
    #         if h.__class__ == logging.FileHandler:
    #             h.close()

    def __getstate__(self):
        """When pickling, make object read-only, i.e. delete the BeautifulSoup object and all references to tags."""
        super().__getstate__()
        self.soup = None
        self.tags = {}
        self.measure_nodes = {k: None for k in self.measure_nodes.keys()}
        self.read_only = True
        return self.__dict__


# ######################################################################
# ###################### END OF CLASS DEFINITION #######################
# ######################################################################
class ParsedParts(LoggedClass):
    """
    Storing found parts object from a BeautifulSoup file

    Args:
        soup: bs4.BeautifulSoup,
            BeautifulSoup object to parse
        **logger_cfg:obj:`dict`, optional
            The following options are available:
            'name': LOGGER_NAME -> by default the logger name is based on the parsed file(s)
            'level': {'W', 'D', 'I', 'E', 'C', 'WARNING', 'DEBUG', 'INFO', 'ERROR', 'CRITICAL'}
            'file': PATH_TO_LOGFILE to store all log messages under the given path.
    """

    def __init__(self, soup: bs4.BeautifulSoup, **logger_cfg):
        super().__init__("ParsedParts", logger_cfg)
        self.parts_data: Dict[str, bs4.Tag] = {
            f"part_{i}": part for i, part in enumerate(soup.find_all("Part"), 1)
        }

    @property
    def staff2part(self) -> dict[list, str]:
        """
        Allows users to determine the corresponding part based on the staff number

        Example:
            Returns {[2, 3]: 'part_1'} for staves 2 and 3 of part 1

        Returns:
            dict[list, str]: the dictionary mapping parts to staves

        """
        staff2part = {}
        for key_part, part in self.parts_data.items():
            staves = [f"staff_{staff['id']}" for staff in part.find_all("Staff")]
            staff2part.update(dict.fromkeys(staves, key_part))
        return staff2part

    def __repr__(self):
        return pformat(self.parts_data, sort_dicts=False)


"""Instrument Defaults is a csv file that includes all possible instruments and their properties: 'id', 'longName',
    'shortName', 'trackName', 'instrumentId', 'part_trackName', 'ChannelName', 'ChannelValue'"""
<<<<<<< HEAD
INSTRUMENT_DEFAULTS = pd.read_csv(os.path.join(os.path.dirname(os.path.realpath(__file__)),
                                               "instrument_defaults.csv"), index_col=0).replace({np.nan: None})
=======
INSTRUMENT_DEFAULTS = pd.read_csv(
    os.path.join(
        os.path.dirname(os.path.realpath(__file__)), "instrument_defaults.csv"
    ),
    index_col=0,
).replace({np.nan: None})

>>>>>>> 77d697af

def get_enlarged_default_dict() -> Dict[str, dict]:
    """
    Allows users to point to an instrument not only with a 'trackName', but also with 'id', 'longName', 'shortName',
       'instrumentId', 'part_trackName'

    Returns:
        Dict[str, dict]: dictionary mapping any of the possible fields ('id', 'longName', 'shortName', trackName',
       'instrumentId', 'part_trackName') corresponding to an instrument into complete information about the instrument
       ('id',  'longName', 'shortName', 'trackName', 'instrumentId', 'part_trackName', 'ChannelName', 'ChannelValue')
    """
    enlarged_dict = dict(INSTRUMENT_DEFAULTS.T)
<<<<<<< HEAD
    # we drop "ChannelName", "ChannelValue" etc because they are not unique for the instrument, so they can't be keys
    for cur_key, cur_value in INSTRUMENT_DEFAULTS.T.drop(["ChannelName", "ChannelValue", 'useDrumset', 'clef', 'group',
                                                          'staff_type_name', 'defaultClef']).to_dict().items():
=======
    # we drop "ChannelName", "ChannelValue" because they are not unique for the instrument, so they can't be keys
    for cur_key, cur_value in (
        INSTRUMENT_DEFAULTS.T.drop(["ChannelName", "ChannelValue"]).to_dict().items()
    ):
>>>>>>> 77d697af
        added_value = INSTRUMENT_DEFAULTS.T[cur_key]
        # additional_key takes values from 'id', 'longName', 'shortName', 'trackName', 'instrumentId', 'part_trackName'
        for additional_key in cur_value.values():
            if additional_key is not None:
                if type(additional_key) is str:
                    additional_key = additional_key.lower().strip(".")
                if additional_key in enlarged_dict:
                    continue
                enlarged_dict[additional_key] = added_value
    return enlarged_dict


class Instrumentation(LoggedClass):
    """Easy way to read and write the instrumentation of a score, that is
    'id', 'longName', 'shortName', 'trackName', 'instrumentId', 'part_trackName',
                                       'ChannelName', 'ChannelValue'."""

    key2default_instrumentation = get_enlarged_default_dict()

    def __init__(self, soup: bs4.BeautifulSoup, **logger_cfg):
        super().__init__("Instrumentation", logger_cfg)
        self.part_tracknames = INSTRUMENT_DEFAULTS["part_trackName"]
        self.soup = soup
<<<<<<< HEAD
        self.instrumentation_fields = ['id', 'longName', 'shortName', 'trackName', 'instrumentId', 'part_trackName', 'keysig',
                                       'ChannelName', 'ChannelValue', 'useDrumset', 'clef', 'group', 'staff_type_name', 'defaultClef']
        self.parsed_parts = ParsedParts(soup)
        self.soup_references_data = self.soup_references()  # store references to XML tags
        self.updated = defaultdict()



=======
        self.instrumentation_fields = [
            "id",
            "longName",
            "shortName",
            "trackName",
            "instrumentId",
            "part_trackName",
            "ChannelName",
            "ChannelValue",
        ]
        self.parsed_parts = ParsedParts(soup)
        self.soup_references_data = (
            self.soup_references()
        )  # store references to XML tags
>>>>>>> 77d697af

    def soup_references(self) -> dict[str, dict[str, bs4.Tag]]:
        """
        Stores tags references for each staff

        Returns: the dictionary in the format {'staff_1': {'id': None, 'longName': None, 'shortName': None,
        'trackName': None, 'instrumentId': None, 'part_trackName': None, 'ChannelName', 'ChannelValue'},
        'staff_2': {...}, ...} containing the BeautifulSoup tags

        """
        tag_dict = {}
        for key_part, part in self.parsed_parts.parts_data.items():
            instrument_tag = part.Instrument
<<<<<<< HEAD
            staves_list = part.find_all('Staff')
            staves = [f"staff_{(staff['id'])}" for staff in staves_list]
            staves_dict = {}
            for key_staff, data_staff in zip(staves, staves_list):
                staff_type = data_staff.StaffType
                staves_dict[key_staff] = {'group': staff_type['group'], 'staff_type_name': staff_type.find("name"), "defaultClef": data_staff.find("defaultClef")}
            channel_info = part.Channel
            channel_name = None if "name" not in channel_info.attrs.keys() else channel_info["name"]
            cur_dict = {"id": instrument_tag["id"], "ChannelName": channel_name, "ChannelValue": channel_info.program}
            cur_dict.update(staves_dict[staves[0]])
=======
            staves: Dict[str, bs4.Tag] = [
                f"staff_{(staff['id'])}" for staff in part.find_all("Staff")
            ]
            channel_info = part.Channel
            channel_name = (
                None
                if "name" not in channel_info.attrs.keys()
                else channel_info["name"]
            )
            cur_dict = {
                "id": instrument_tag["id"],
                "ChannelName": channel_name,
                "ChannelValue": channel_info.program,
            }
>>>>>>> 77d697af
            for name in self.instrumentation_fields:
                if name not in cur_dict.keys():
                    if name == "part_trackName":
                        tag = part.trackName
                    else:
                        tag = instrument_tag.find(name)
                    if name == "trackName" and (
                        tag is None or tag.get_text() == ""
                    ):  # this corresponds to the current behaviour of bs4_parser.get_part_info
                        instrument_tag.trackName.string = part.trackName.string
                        tag = instrument_tag.find(name)
                    cur_dict[name] = tag
            tag_dict.update({key_staff: cur_dict | staves_dict[key_staff] for key_staff in staves})
        return tag_dict

    @property
    def fields(self):
        """
        Extracts information from the tag and stores it for each staff

        Returns: the dictionary in the format {'staff_1': {'id': None, 'longName': None, 'shortName': None,
        'trackName': None, 'instrumentId': None, 'part_trackName': None, 'ChannelName', 'ChannelValue'},
        'staff_2': {...}, ...} containing the information extracted from tags

        """
        result = {}
        for key, instr_data in self.soup_references_data.items():
            result[key] = {}
            for key_instr_data, tag in instr_data.items():
                if type(tag) is bs4.element.Tag and tag is not None:
                    if key_instr_data == "ChannelValue":
<<<<<<< HEAD
                        value = int(tag['value'])
                    elif key_instr_data == "useDrumset":
                        value = int(tag.get_text())
=======
                        value = tag["value"]
>>>>>>> 77d697af
                    else:
                        value = tag.get_text()
                else:
                    value = tag
                result[key][key_instr_data] = value
        return result

    def get_instrument_name(self, staff_name: Union[str, int]):
        """
        Allows users accessing the instrument trackname attributed to the staff staff_name
        Args:
            staff_name: a number or a string in the format 'staff_1' defining the staff of interest

        Returns:
            str: trackName extracted from tag for the staff staff_name

        """
        if isinstance(staff_name) is int:
            staff_name = f"staff_{staff_name}"
        fields_data = self.fields
        if (
            staff_name not in self.parsed_parts.staff2part.keys()
            or staff_name not in fields_data
        ):
            raise KeyError(f"No data for staff '{staff_name}'")
        else:
            return fields_data[staff_name]["trackName"]

    def add_suffix(self, new_values, suffix):
        """
        Adds suffix of the instrument
        Args:
            new_values: the dictionary of fields to update
            suffix: the string containing version

        Returns:
            the dictionary with updated names with versions
        """
        update_dict = new_values.copy()
        for version_key in ['trackName', 'longName', 'shortName']:
            version_value = new_values[version_key]
            if version_value is not None:
                update_dict[version_key] = f"{version_value} {suffix}"
        return update_dict

    def modify_drumset_tags(self, staff_type, value, changed_part, field_to_change):
        """
        Sets tags specific for Drumset instruments
        Args:
            staff_type: the tags containing info of the field
            value: new value of the field
            changed_part: the index of part to update
            field_to_change: the name of field to update

        """
        for elem in staff_type:
            tag = elem.find(field_to_change)
            if value is not None:
                if tag is not None:
                    tag.string = value
                else:
                    new_tag = self.soup.new_tag(field_to_change)
                    new_tag.string = value
                    elem.append(new_tag)
                    self.logger.debug(f"Added new {new_tag} with value {value!r} to part {changed_part}")
            else:
                if tag is not None:
                    tag.extract()

    def set_instrument(self, staff_id: Union[str, int], trackname):
        """
        Modifies the instrument and all its corresponding information in the soup source file

        Args:
            staff_id: an integer number i or a string in the format 'staff_i' defining the staff of interest
            trackname:
                key defining the new value of the instrument, can be one of ('id', 'longName', 'shortName',
                trackName', 'instrumentId', 'part_trackName')

        """
        # preprocessing and verification of correctness of staff_id
        available_staves = list(self.parsed_parts.staff2part.keys())
        if not isinstance(staff_id, str):
            try:
                staff_id = int(staff_id)
            except Exception:
                raise ValueError(
                    f"{staff_id!r} cannot be interpreted as staff ID which needs to be int or str, not "
                    f"{type(staff_id)}. Use one of {available_staves}."
                )
            staff_id = f"staff_{staff_id}"
        if staff_id not in available_staves:
            raise KeyError(
                f"Don't recognize key '{staff_id}'. Use one of {available_staves}."
            )
        changed_part = self.parsed_parts.staff2part[staff_id]
        self.logger.debug(
            f"References to tags before the instrument was changed: {self.soup_references()}"
        )

        # preprocessing and verification of correctness of trackname
        trackname_norm = trackname.lower().strip(".")
        if trackname_norm not in self.key2default_instrumentation:
<<<<<<< HEAD
            # add splitting by suffix and then adapt other names to it
            split_trackname = trackname.split()
            trackname_without_suffix = " ".join(split_trackname[:-1]).lower().strip('.')
            if trackname_without_suffix in self.key2default_instrumentation:
                suffix = split_trackname[-1]
                new_values = self.add_suffix(self.key2default_instrumentation[trackname_without_suffix], suffix)
                self.updated.update({staff_id: new_values['id']})
            else:
                # if there is no data for the trackname to update
                trackname_norm = difflib.get_close_matches(trackname_norm, list(self.key2default_instrumentation.keys()), n=1)[0]
                trackname_old = self.fields[staff_id]['trackName'].lower().strip('.')
                self.logger.warning(f"Don't recognize trackName '{trackname}'. Did you mean {trackname_norm}? I use the fields of old trackName {trackname_old}", extra=dict(message_id=(30,)))
                if trackname_old not in self.key2default_instrumentation:
                    trackname_old = self.fields[staff_id]['part_trackName'].lower().strip('.')
                new_values = self.key2default_instrumentation[trackname_old]
        else:
            new_values = self.key2default_instrumentation[trackname_norm]
            self.updated.update({staff_id: new_values['id']})
=======
            trackname_norm = difflib.get_close_matches(
                trackname_norm, list(self.key2default_instrumentation.keys()), n=1
            )[0]
            self.logger.warning(
                f"Don't recognize trackName '{trackname}'. Did you mean {trackname_norm}?",
                extra=dict(message_id=(30,)),
            )
        new_values = self.key2default_instrumentation[trackname_norm]
>>>>>>> 77d697af

        # checking that the current changes will not affect other staves
        staves_within_part = np.array(
            [
                staff_key
                for staff_key, part_value in self.parsed_parts.staff2part.items()
                if part_value == changed_part and staff_key != staff_id
            ]
        )  # which staves share this part
        if len(staves_within_part) > 0:
<<<<<<< HEAD
            damaged_upd_staves = \
            list(filter(None, [staff_key if new_values["id"] != self.updated[staff_key] else None for staff_key in set(staves_within_part) & self.updated.keys()]))
            if len(damaged_upd_staves) > 0:
                damaged_dict = {elem: self.updated[elem] for elem in damaged_upd_staves}
                damaged_dict[staff_id] = new_values["id"]
                self.logger.warning(f'''You are trying to assign instruments {pformat(damaged_dict, width=1)} but they are belonging to the same part.
                In order to assign two different instruments, you would have to split them in two parts in MuseScore.
                For now, I'm assigning '{new_values["id"]}' to all of them.''', extra=dict(message_id=(31,)))
            else:
                different_values_set = \
                np.where([new_values["id"] != self.fields[staff_key]["id"] for staff_key in staves_within_part])[
                    0]  # staves of the same part with different instruments
                if len(different_values_set) > 0:
                    damaged_staves = staves_within_part[different_values_set]
                    damaged_dict = {elem: self.fields[elem]['id'] for elem in damaged_staves}
                    self.logger.warning(f"The change of {staff_id} to {new_values['id']} will also affect staves {damaged_staves} with instruments: \n {pformat(damaged_dict, width=1)}", extra=dict(message_id=(31,)))
=======
            different_values_set = np.where(
                [
                    new_values["id"] != self.fields[staff_key]["id"]
                    for staff_key in staves_within_part
                ]
            )[
                0
            ]  # staves of the same part with different instruments
            if len(different_values_set) > 0:
                damaged_staves = staves_within_part[different_values_set]
                damaged_dict = {
                    elem: self.fields[elem]["id"] for elem in damaged_staves
                }
                self.logger.warning(
                    f"The change of {staff_id} to {new_values['id']} will also affect staves {damaged_staves} with "
                    f"instruments: \n {pformat(damaged_dict, width=1)}",
                    extra=dict(message_id=(31,)),
                )
>>>>>>> 77d697af

        # modification of fields
        staff_data = self.parsed_parts.parts_data[changed_part].find_all("Staff")
        staff_type = [elem.StaffType for elem in staff_data]
        for field_to_change in self.instrumentation_fields:
            value = new_values[field_to_change]
<<<<<<< HEAD
            if field_to_change in ["useDrumset", "ChannelValue"] and value is not None:
                value = str(int(value))
            self.logger.debug(f"field {field_to_change!r} to be updated from {self.soup_references_data[staff_id][field_to_change]} to {value!r}")
=======
            self.logger.debug(
                f"field {field_to_change!r} to be updated from {self.soup_references_data[staff_id][field_to_change]} "
                f"to {value!r}"
            )
>>>>>>> 77d697af
            if field_to_change == "id":
                self.parsed_parts.parts_data[changed_part].Instrument[
                    field_to_change
                ] = value
            elif field_to_change == "ChannelName":
                if value is not None:
                    self.parsed_parts.parts_data[changed_part].Channel["name"] = value
            elif field_to_change == "ChannelValue":
<<<<<<< HEAD
                self.parsed_parts.parts_data[changed_part].Channel.program["value"] = value
            elif field_to_change == "group":
                for elem in staff_type:
                    elem['group'] = value
            elif field_to_change == "staff_type_name":
                self.modify_drumset_tags(staff_type, value, changed_part, "name")
            elif field_to_change == "defaultClef":
                self.modify_drumset_tags(staff_data, value, changed_part, field_to_change)
            elif field_to_change in ["clef", "useDrumset"] and self.soup_references_data[staff_id][field_to_change] is not None and value is None:
                self.soup_references_data[staff_id][field_to_change].extract()
=======
                self.parsed_parts.parts_data[changed_part].Channel.program[
                    "value"
                ] = value
>>>>>>> 77d697af
            else:
                if self.soup_references_data[staff_id][field_to_change] is not None:
                    self.soup_references_data[staff_id][field_to_change].string = value
                    self.logger.debug(
                        f"Updated {field_to_change!r} to {value!r} in part {changed_part}"
                    )
                elif value is not None:
                    new_tag = self.soup.new_tag(field_to_change)
<<<<<<< HEAD
                    new_tag.string = str(value)
                    self.parsed_parts.parts_data[changed_part].Instrument.append(new_tag)
                    self.logger.debug(f"Added new {new_tag} with value {value!r} to part {changed_part}")
=======
                    new_tag.string = value
                    self.parsed_parts.parts_data[changed_part].Instrument.append(
                        new_tag
                    )
                    self.logger.debug(
                        f"Added new {new_tag} with value {value!r} to part {changed_part}"
                    )
>>>>>>> 77d697af
            self.soup_references_data = self.soup_references()  # update references
        self.logger.debug(
            f"References to tags after the instrument was changed: {self.soup_references()}"
        )

    def __repr__(self):
        return pformat(self.fields, sort_dicts=False)


class Metatags:
    """Easy way to read and write any style information in a parsed MSCX score."""

    def __init__(self, soup):
        self.soup = soup

    @property
    def tags(self) -> Dict[str, bs4.Tag]:
        return {tag["name"]: tag for tag in self.soup.find_all("metaTag")}

    @property
    def fields(self):
        return {
            name: "" if tag.string is None else str(tag.string)
            for name, tag in self.tags.items()
        }

    def remove(self, tag_name) -> bool:
        tag = self.get_tag(tag_name)
        if tag is None:
            return False
        tag.decompose()
        return True

    def __getitem__(self, attr) -> Optional[str]:
        """Retrieve value of metadata tag."""
        tags = self.tags
        if attr in tags:
            val = tags[attr].string
            return "" if val is None else str(val)
        return None

    def get_tag(self, attr) -> Optional[bs4.Tag]:
        tags = self.tags
        return tags.get(attr)

    def __setitem__(self, attr, val):
        tags = self.tags
        if attr in tags:
            tags[attr].string = str(val)
        else:
            new_tag = self.soup.new_tag("metaTag")
            new_tag.attrs["name"] = attr
            new_tag.string = str(val)
            for insert_here in tags.keys():
                if insert_here > attr:
                    break
            tags[insert_here].insert_before(new_tag)

    def __repr__(self):
        return "\n".join(str(t) for t in self.tags.values())


class Style:
    """Easy way to read and write any style information in a parsed MSCX score."""

    def __init__(self, soup):
        self.soup = soup
        self.style = self.soup.find("Style")
        assert self.style is not None, "No <Style> tag found."

    def __getitem__(self, attr):
        tag = self.style.find(attr)
        if tag is None:
            return None
        val = tag.string
        return "" if val is None else str(val)

    def __setitem__(self, attr, val):
        if attr in self:
            tag = self.style.find(attr)
            tag.string = str(val)
        else:
            new_tag = self.soup.new_tag(attr)
            new_tag.string = str(val)
            self.style.append(new_tag)

    def __iter__(self):
        tags = self.style.find_all()
        return (t.name for t in tags)

    def __repr__(self):
        tags = self.style.find_all()
        return ", ".join(t.name for t in tags)


class Prelims(LoggedClass):
    """Easy way to read and write the preliminaries of a score, that is
    Title, Subtitle, Composer, Lyricist, and 'Instrument Name (Part)'."""

    styles = ("Title", "Subtitle", "Composer", "Lyricist", "Instrument Name (Part)")
    keys = (
        "title_text",
        "subtitle_text",
        "composer_text",
        "lyricist_text",
        "part_name_text",
    )  # == utils.MUSESCORE_HEADER_FIELDS
    key2style = dict(zip(keys, styles))
    style2key = dict(zip(styles, keys))

    def __init__(self, soup: bs4.BeautifulSoup, **logger_cfg):
        super().__init__("Prelims", logger_cfg)
        self.soup = soup
        part = soup.find("Part")
        first_staff = part.find_next_sibling("Staff")
        vbox_nodes = first_staff.find_all("VBox")
        if len(vbox_nodes) == 0:
            self.vbox = self.soup.new_tag("VBox")
            first_staff.insert(0, self.vbox)
            self.logger.debug("Inserted <VBox> at the beginning of the first staff.")
        else:
            self.vbox = vbox_nodes[0]
            if len(vbox_nodes) > 1:
                self.logger.warning(
                    "First staff starts off with more than one VBox. Picked the first one."
                )

    @property
    def text_tags(self) -> Dict[str, bs4.Tag]:
        """Returns a {key->tag} dict reflecting the <Text> tags currently present in the first <VBox>."""
        tag_dict = {}
        for text_tag in self.vbox.find_all("Text"):
            style = text_tag.find("style")
            if style is not None:
                identifier = str(style.string)
                if identifier in self.style2key:
                    key = self.style2key[identifier]
                    tag_dict[key] = text_tag
                else:
                    self.logger.info(
                        f"Score contains a non-default text field '{identifier}' in the header that "
                        f"can only be amended or removed manually."
                    )
        return tag_dict

    @property
    def fields(self) -> Dict[str, str]:
        """Returns a {key->value} dict reflecting the currently set <text> values."""
        result = {}
        for key, tag in self.text_tags.items():
            value, _ = tag2text(tag)
            result[key] = value
        return result

    def __getitem__(self, key) -> Optional[str]:
        if key not in self.keys:
            raise KeyError(f"Don't recognize key '{key}'")
        fields = self.fields
        if key in fields:
            return fields[key]
        return

    def __setitem__(self, key, val: str):
        if key not in self.keys:
            raise KeyError(f"Don't recognize key '{key}'")
        existing_value = self[key]
        new_value = str(val)
        if existing_value is not None and existing_value == new_value:
            self.logger.debug(
                f"The {key} was already '{existing_value}' and doesn't need changing."
            )
            return
        clean_tag = self.soup.new_tag("Text")
        style_tag = self.soup.new_tag("style")
        style_tag.string = self.key2style[key]
        clean_tag.append(style_tag)
        text_tag = self.soup.new_tag("text")
        # turn the new value into child nodes of an HTML <p> tag (in case it contains HTML markup)
        new_value_as_html_body = bs4.BeautifulSoup(new_value, "lxml").find("body")
        new_value_as_p_tag = new_value_as_html_body.find("p")
        if new_value_as_p_tag is None:
            # if the created HTML contains a <p> tag, the new value (with tags or without) has been wrapped
            iter_contents = new_value_as_html_body.contents
        else:
            iter_contents = new_value_as_p_tag.contents
        for tag_or_string in iter_contents:
            text_tag.append(copy(tag_or_string))
        clean_tag.append(text_tag)
        text_tags = self.text_tags
        if existing_value is None:
            following_key_index = self.keys.index(key) + 1
            try:
                following_present_key = next(
                    k for k in self.keys[following_key_index:] if k in text_tags
                )
                following_tag = text_tags[following_present_key]
                following_tag.insert_before(clean_tag)
                self.logger.info(
                    f"Inserted {key} before existing {self.keys[following_key_index]}."
                )
            except StopIteration:
                self.vbox.append(clean_tag)
                self.logger.info(
                    f"Appended {key} as last tag of the VBox (after {text_tags.keys()})."
                )
        else:
            existing_tag = text_tags[key]
            existing_tag.replace_with(clean_tag)
            self.logger.info(f"Replaced {key} '{existing_value}' with '{new_value}'.")


def get_duration_event(elements):
    """Receives a list of dicts representing the events for a given mc_onset and returns the index and name of
    the first event that has a duration, so either a Chord or a Rest."""
    names = [e["name"] for e in elements]
    if "Chord" in names or "Rest" in names:
        if "Rest" in names:
            ix = names.index("Rest")
            name = "<Rest>"
        else:
            ix = next(
                i
                for i, d in enumerate(elements)
                if d["name"] == "Chord" and d["duration"] > 0
            )
            name = "<Chord>"
        return ix, name
    return (None, None)


def get_part_info(part_tag):
    """Instrument names come in different forms in different places. This function extracts the information from a
    <Part> tag and returns it as a dictionary."""
    res = {}
    res["staves"] = [int(staff["id"]) for staff in part_tag.find_all("Staff")]
    if part_tag.trackName is not None and part_tag.trackName.string is not None:
        res["trackName"] = part_tag.trackName.string.strip()
    else:
        res["trackName"] = ""
    if part_tag.Instrument is not None:
        instr = part_tag.Instrument
        if instr.longName is not None and instr.longName.string is not None:
            res["longName"] = instr.longName.string.strip()
        if instr.shortName is not None and instr.shortName.string is not None:
            res["shortName"] = instr.shortName.string.strip()
        if instr.trackName is not None and instr.trackName.string is not None:
            res["instrument"] = instr.trackName.string.strip()
        else:
            res["instrument"] = res["trackName"]
    return res


def make_spanner_cols(
    df: pd.DataFrame, spanner_types: Optional[Collection[str]] = None, logger=None
) -> pd.DataFrame:
    """From a raw chord list as returned by ``get_chords(spanners=True)``
        create a DataFrame with Spanner IDs for all chords for all spanner
        types they are associated with.

    Args:
        spanner_types
            If this parameter is passed, only the enlisted
            spanner types ['Slur', 'HairPin', 'Pedal', 'Ottava'] are included.

    History of this algorithm
    -------------------------

    At first, spanner IDs were written to Chords of the same layer until a prev/location was found. At first this
    caused some spanners to continue until the end of the piece because endings were missing when selecting based
    on the subtype column (endings don't specify subtype). After fixing this, there were still mistakes,
    particularly for slurs, because:
    1. endings can be missing, 2. endings can occur in a different voice than they should, 3. endings can be
    expressed with different values than the beginning (all three cases found in
    ms3/tests/test_local_files/MS3/stabat_03_coloured.mscx)
    Therefore, the new algorithm ends spanners simply after their given duration.
    """

    if logger is None:
        logger = module_logger
    cols = {
        "nxt_m": "Spanner/next/location/measures",
        "nxt_f": "Spanner/next/location/fractions",
        # 'prv_m': 'Spanner/prev/location/measures',
        # 'prv_f': 'Spanner/prev/location/fractions',
        "type": "Spanner:type",
    }
    # nxt = beginning of spanner & indication of its duration
    # (prv = ending of spanner & negative duration supposed to match nxt)

    def get_spanner_ids(
        spanner_type: str, subtype: Optional[str] = None
    ) -> Dict[str, List[Union[str | Literal[pd.NA]]]]:
        """

        Args:
          spanner_type: Create one or several columns expressing all <Spanner type=``spanner_type``> tags.
          subtype:
              Defaults to None. If at least one spanner includes a <subtype> tag, the function will call itself
              for every subtype and create column names of the form spanner_type:subtype

        Returns:
          {column_name -> [IDs]} dictionary. IDs start at 0 and appear in every row that falls within the respective
          spanner's span. In the case of Slurs, however, this is true only for rows with events occurring in the
          same voice as the spanner.
        """
        nonlocal df
        if spanner_type == "Slur":
            spanner_duration_cols = [
                "Chord/" + cols[c] for c in ["nxt_m", "nxt_f"]
            ]  # , 'prv_m', 'prv_f']]
            type_col = "Chord/" + cols["type"]
        else:
            spanner_duration_cols = [
                cols[c] for c in ["nxt_m", "nxt_f"]
            ]  # , 'prv_m', 'prv_f']]
            type_col = cols["type"]

        subtype_col = f"Spanner/{spanner_type}/subtype"
        if subtype is None and subtype_col in df:
            # automatically generate one column per available subtype
            subtypes = set(df.loc[df[subtype_col].notna(), subtype_col])
            results = [get_spanner_ids(spanner_type, st) for st in subtypes]
            return dict(ChainMap(*results))

        # select rows corresponding to spanner_type
        boolean_selector = df[type_col] == spanner_type
        # then select only beginnings
        existing = [col for col in spanner_duration_cols if col in df.columns]
        boolean_selector &= df[existing].notna().any(axis=1)
        if subtype is not None:
            boolean_selector &= df[subtype_col] == subtype
        duration_df = pd.DataFrame(index=df.index, columns=spanner_duration_cols)
        duration_df.loc[boolean_selector, existing] = df.loc[boolean_selector, existing]
        with warnings.catch_warnings():
            # Setting values in-place is fine, ignore the warning in Pandas >= 1.5.0
            # This can be removed, if Pandas 1.5.0 does not need to be supported any longer.
            # See also: https://stackoverflow.com/q/74057367/859591
            warnings.filterwarnings(
                "ignore",
                category=FutureWarning,
                message=(
                    ".*will attempt to set the values inplace instead of always setting a new array. "
                    "To retain the old behavior, use either.*"
                ),
            )
            duration_df.iloc[:, 0] = (
                duration_df.iloc[:, 0].fillna(0).astype(int).abs()
            )  # nxt_m
            duration_df.iloc[:, 1] = (
                duration_df.iloc[:, 1].fillna(0).map(Fraction)
            )  # nxt_f
        custom_text_col = f"Spanner/{spanner_type}/beginText"
        add_custom_text_cols = (
            custom_text_col in df and df[custom_text_col].notna().any()
        )
        if add_custom_text_cols:
            custom_texts = df[custom_text_col]
            concat_this = [df[["mc", "mc_onset", "staff"]], duration_df, custom_texts]
            custom_text2ids = {text: [] for text in custom_texts.dropna().unique()}
        else:
            concat_this = [df[["mc", "mc_onset", "staff"]], duration_df]
        time_and_duration_df = pd.concat(concat_this, axis=1)

        current_id = -1
        column_name = spanner_type
        if subtype:
            column_name += ":" + subtype
        distinguish_voices = spanner_type in ["Slur", "Trill"]
        if distinguish_voices:
            # slurs need to be ended by the same voice, there can be several going on in parallel in different voices
            time_and_duration_df.insert(3, "voice", df.voice)
            one_stack_per_layer = {
                (i, v): {} for i in df.staff.unique() for v in range(1, 5)
            }
        else:
            # For all other spanners, endings can be encoded in any of the 4 voices
            one_stack_per_layer = {i: {} for i in df.staff.unique()}
        # one_stack_per_layer contains for every possible layer a dictionary  {ID -> (end_mc, end_f)};
        # going through chords chronologically, output all "open" IDs for the current layer until they are closed, i.e.
        # removed from the stack

        def row2active_ids(row) -> Union[str | Literal[pd.NA]]:
            nonlocal one_stack_per_layer, current_id, distinguish_voices, custom_text2ids
            if distinguish_voices:
                if add_custom_text_cols:
                    mc, mc_onset, staff, voice, nxt_m, nxt_f, custom_text = row
                else:
                    mc, mc_onset, staff, voice, nxt_m, nxt_f = row
                layer = (staff, voice)
            else:
                if add_custom_text_cols:
                    mc, mc_onset, staff, nxt_m, nxt_f, custom_text = row
                else:
                    mc, mc_onset, staff, nxt_m, nxt_f = row
                layer = staff

            beginning = nxt_m > 0 or nxt_f != 0
            if beginning:
                current_id += 1
                one_stack_per_layer[layer][current_id] = (mc + nxt_m, mc_onset + nxt_f)
                if add_custom_text_cols and not pd.isnull(custom_text):
                    custom_text2ids[custom_text].append(str(current_id))
            for active_id, (end_mc, end_f) in tuple(one_stack_per_layer[layer].items()):
                if end_mc < mc or (end_mc == mc and end_f <= mc_onset):
                    del one_stack_per_layer[layer][active_id]
            val = ", ".join(str(i) for i in one_stack_per_layer[layer].keys())
            return val if val != "" else pd.NA

        # create the ID column for the currently selected spanner (sub)type
        res = {
            column_name: [row2active_ids(row) for row in time_and_duration_df.values]
        }
        # ## With the new algorithm, remaining 'open' spanners result from no further event occurring in the
        # ## respective layer after the end of the last spanner.
        # open_ids = {layer: d for layer, d in one_stack_per_layer.items() if len(d) > 0}
        # if len(open_ids) > 0:
        #     logger.warning(f"At least one of the spanners of type {spanner_type}"
        #                    f"{'' if subtype is None else ', subtype: ' + subtype} "
        #                    f"has not been closed: {open_ids}")
        if not add_custom_text_cols:
            return res
        if not any(len(ids) > 0 for ids in custom_text2ids.values()):
            logger.warning(
                f"None of the {column_name} IDs have been attributed to one of the custom texts "
                f"{list(custom_text2ids.keys())}."
            )
            return res
        split_ids = [
            [] if pd.isnull(value) else value.split(", ") for value in res[column_name]
        ]
        for text, relevant_ids in custom_text2ids.items():
            custom_column_name = f"{column_name}_{text}"
            subselected_ids = [
                [ID for ID in relevant_ids if ID in ids] for ids in split_ids
            ]
            custom_column = [
                pd.NA if len(ids) == 0 else ", ".join(ids) for ids in subselected_ids
            ]
            res[custom_column_name] = custom_column
        return res

    type_col = cols["type"]
    types = (
        list(set(df.loc[df[type_col].notna(), type_col]))
        if type_col in df.columns
        else []
    )
    if "Chord/" + type_col in df.columns:
        types += ["Slur"]
    if spanner_types is not None:
        types = [t for t in types if t in spanner_types]
    list_of_dicts = [get_spanner_ids(t) for t in types]
    merged_dict = dict(ChainMap(*list_of_dicts))
    renaming = {
        "HairPin:0": "crescendo_hairpin",
        "HairPin:1": "decrescendo_hairpin",
        "HairPin:2": "crescendo_line",
        "HairPin:3": "diminuendo_line",
        "Slur": "slur",
        "Pedal": "pedal",
    }
    return pd.DataFrame(merged_dict, index=df.index).rename(columns=renaming)


def make_tied_col(df, tie_col, next_col, prev_col):
    new_col = pd.Series(pd.NA, index=df.index, name="tied")
    if tie_col not in df.columns:
        return new_col
    has_tie = df[tie_col].fillna("").str.contains("Tie")
    if has_tie.sum() == 0:
        return new_col
    # merge all columns whose names start with `next_col` and `prev_col` respectively
    next_cols = [col for col in df.columns if col[: len(next_col)] == next_col]
    nxt = df[next_cols].notna().any(axis=1)
    prev_cols = [col for col in df.columns if col[: len(prev_col)] == prev_col]
    prv = df[prev_cols].notna().any(axis=1)
    new_col = new_col.where(~has_tie, 0).astype("Int64")
    tie_starts = has_tie & nxt
    tie_ends = has_tie & prv
    new_col.loc[tie_ends] -= 1
    new_col.loc[tie_starts] += 1
    return new_col


def safe_update(old, new):
    """Update dict without replacing values."""
    existing = [k for k in new.keys() if k in old]
    if len(existing) > 0:
        new = dict(new)
        for ex in existing:
            old[ex] = f"{old[ex]} & {new[ex]}"
            del new[ex]
    old.update(new)


def recurse_node(node, prepend=None, exclude_children=None):
    """The heart of the XML -> DataFrame conversion. Changes may have ample repercussions!

    Returns
    -------
    :obj:`dict`
        Keys are combinations of tag (& attribute) names, values are value strings.
    """

    def tag_or_string(c, ignore_empty=False):
        nonlocal info, name
        if isinstance(c, bs4.element.Tag):
            if c.name not in exclude_children:
                safe_update(
                    info,
                    {
                        child_prepend + k: v
                        for k, v in recurse_node(c, prepend=c.name).items()
                    },
                )
        elif c not in ["\n", None]:
            info[name] = str(c)
        elif not ignore_empty:
            if c == "\n":
                info[name] = "∅"
            elif c is None:
                info[name] = "/"

    info = {}
    if exclude_children is None:
        exclude_children = []
    name = node.name if prepend is None else prepend
    attr_prepend = name + ":"
    child_prepend = "" if prepend is None else prepend + "/"
    for attr, value in node.attrs.items():
        info[attr_prepend + attr] = value
    children = tuple(node.children)
    if len(children) > 1:
        for c in children:
            tag_or_string(c, ignore_empty=True)
    elif len(children) == 1:
        tag_or_string(children[0], ignore_empty=False)
    else:
        info[name] = "/"
    return info


def bs4_chord_duration(
    node: bs4.Tag, duration_multiplier: Fraction = Fraction(1)
) -> Tuple[Fraction, Fraction]:
    duration_type_tag = node.find("durationType")
    if duration_type_tag is None:
        return Fraction(0), Fraction(0)
    durationtype = duration_type_tag.string
    if durationtype == "measure" and node.find("duration"):
        nominal_duration = Fraction(node.find("duration").string)
    else:
        nominal_duration = _MSCX_bs4.durations[durationtype]
    dots = node.find("dots")
    dotmultiplier = (
        sum([Fraction(1, 2) ** i for i in range(int(dots.string) + 1)])
        if dots
        else Fraction(1)
    )
    return nominal_duration * duration_multiplier * dotmultiplier, dotmultiplier


def bs4_rest_duration(node, duration_multiplier=Fraction(1)):
    return bs4_chord_duration(node, duration_multiplier)


def decode_harmony_tag(tag):
    """Decode a <Harmony> tag into a string."""
    label = ""
    if tag.function is not None:
        label = str(tag.function.string)
    if tag.leftParen is not None:
        label = "("
    if tag.root is not None:
        root = fifths2name(tag.root.string, ms=True)
        if str(tag.rootCase) == "1":
            root = root.lower()
        label += root
    name = tag.find("name")
    if name is not None:
        label += str(name.string)
    if tag.base is not None:
        label += "/" + str(tag.base.string)
    if tag.rightParen is not None:
        label += ")"
    return label


# region Functions for writing BeautifulSoup to MSCX file


def escape_string(s):
    return (
        str(s)
        .replace("&", "&amp;")
        .replace('"', "&quot;")
        .replace("<", "&lt;")
        .replace(">", "&gt;")
    )


def opening_tag(node, closed=False):
    result = f"<{node.name}"
    attributes = node.attrs
    if len(attributes) > 0:
        result += " " + " ".join(
            f'{attr}="{escape_string(value)}"' for attr, value in attributes.items()
        )
    closing = "/" if closed else ""
    return f"{result}{closing}>"


def closing_tag(node_name):
    return f"</{node_name}>"


def make_oneliner(node):
    """Pass a tag of which the layout does not spread over several lines."""
    result = opening_tag(node)
    for c in node.children:
        if isinstance(c, bs4.element.Tag):
            result += make_oneliner(c)
        else:
            result += escape_string(c)
    result += closing_tag(node.name)
    return result


def format_node(node, indent):
    """Recursively format Beautifulsoup tag as in an MSCX file."""
    nxt_indent = indent + 2
    space = indent * " "
    node_name = node.name
    # The following tags are exceptionally not abbreviated when empty,
    # so for instance you get <metaTag></metaTag> and not <metaTag/>
    if node_name in [
        "continueAt",
        "continueText",
        "endText",
        "LayerTag",
        "metaTag",
        "name",
        "programRevision",
        "text",
        "trackName",
    ]:
        return f"{space}{make_oneliner(node)}\n"
    children = node.find_all(recursive=False)
    if len(children) > 0:
        result = f"{space}{opening_tag(node)}\n"
        result += "".join(format_node(child, nxt_indent) for child in children)
        result += f"{nxt_indent * ' '}{closing_tag(node_name)}\n"
        return result
    if node.string == "\n":
        return (
            f"{space}{opening_tag(node)}\n{nxt_indent * ' '}{closing_tag(node_name)}\n"
        )
    if node.string is None:
        return f"{space}{opening_tag(node, closed=True)}\n"
    return f"{space}{make_oneliner(node)}\n"


def bs4_to_mscx(soup):
    """Turn the BeautifulSoup into a string representing an MSCX file"""
    assert soup is not None, "BeautifulSoup XML structure is None"
    initial_tag = """<?xml version="1.0" encoding="UTF-8"?>\n"""
    first_tag = soup.find()
    return initial_tag + format_node(first_tag, indent=0)


# endregion Functions for writing BeautifulSoup to MSCX file


def text_tag2str(tag: bs4.Tag) -> str:
    """Transforms a <text> tag into a string that potentially includes written-out HTML tags."""
    components = []
    for c in tag.contents:
        if isinstance(c, NavigableString):
            components.append(c)
        elif c.name == "sym":
            sym = c.string
            if sym in NOTE_SYMBOL_MAP:
                components.append(NOTE_SYMBOL_MAP[sym])
        else:
            # <i></i> or other text markup within the string
            components.append(str(c))
    txt = "".join(components)
    return txt


def text_tag2str_components(tag: bs4.Tag) -> List[str]:
    """Recursively traverses a <text> tag and returns all string components, effectively removing all HTML markup."""
    components = []
    for c in tag.contents:
        if isinstance(c, str):
            s = c.replace(" ", "")
            for symbol, replacement in NOTE_SYMBOL_MAP.items():
                s = s.replace(symbol, replacement)
            components.append(s)
        else:
            # <i></i> or <sym></sym> other text markup within the string
            components.extend(text_tag2str_components(c))
    return components


def text_tag2str_recursive(tag: bs4.Tag, join_char: str = "") -> str:
    """Gets all string components from a <text> tag and joins them with join_char."""
    components = text_tag2str_components(tag)
    return join_char.join(components)


def tag2text(tag: bs4.Tag) -> Tuple[str, str]:
    """Takes the <Text> from a MuseScore file's header and returns its style and string."""
    sty_tag = tag.find("style")
    txt_tag = tag.find("text")
    style = sty_tag.string if sty_tag is not None else ""
    if txt_tag is None:
        txt = ""
    else:
        txt = text_tag2str(txt_tag)
    return txt, style


DEFAULT_THOROUGHBASS_SYMBOLS = {
    "0": "",
    "1": "bb",
    "2": "b",
    "3": "h",
    "4": "#",
    "5": "##",
    "6": "+",
    "7": "\\",
    "8": "/",
    "9": "",
    "10": "(",
    "11": ")",
    "12": "[",
    "13": "]",
    "14": "0",
    "15": "0+",
}

DEFAULT_THOROUGHBASS_BRACKETS = {
    "0": "",
    "1": "(",
    "2": ")",
    "3": "[",
    "4": "]",
    "5": "0",
    "6": "0+",
    "7": "0+",
    "8": "?",
    "9": "1",
    "10": "1+",
    "11": "1+",
}


@overload
def find_tag_get_string(
    parent_tag: bs4.Tag, tag_to_find: str, fallback: Literal[None]
) -> Tuple[Optional[bs4.Tag], Optional[str]]:
    ...


@overload
def find_tag_get_string(
    parent_tag: bs4.Tag, tag_to_find: str, fallback: Hashable
) -> Tuple[Optional[bs4.Tag], Optional[Hashable]]:
    ...


def find_tag_get_string(
    parent_tag: bs4.Tag, tag_to_find: str, fallback: Optional[Hashable] = None
) -> Tuple[Optional[bs4.Tag], Optional[Union[str, Hashable]]]:
    found = parent_tag.find(tag_to_find)
    if found is None:
        return None, fallback
    return found, str(found.string)


def get_thoroughbass_symbols(item_tag: bs4.Tag) -> Tuple[str, str]:
    """Returns the prefix and suffix of a <FiguredBassItem> tag if present, empty strings otherwise."""
    symbol_map = DEFAULT_THOROUGHBASS_SYMBOLS  # possibly allow for other mappings if need comes up
    prefix_tag, prefix = find_tag_get_string(item_tag, "prefix", fallback="")
    if prefix != "":
        prefix = symbol_map[prefix]
    suffix_tag, suffix = find_tag_get_string(item_tag, "suffix", fallback="")
    if suffix != "":
        suffix = symbol_map[suffix]
    return prefix, suffix


def thoroughbass_item(item_tag: bs4.Tag) -> str:
    """Turns a <FiguredBassItem> tag into a string by concatenating brackets, prefix, digit and suffix."""
    digit_tag, digit = find_tag_get_string(item_tag, "digit", fallback="")
    prefix, suffix = get_thoroughbass_symbols(item_tag)
    bracket_symbol_map = DEFAULT_THOROUGHBASS_BRACKETS  # possibly allow for other mappings if need comes up
    brackets_tag = item_tag.find("brackets")
    if brackets_tag:
        result = ""
        bracket_attributes = (
            "b0",
            "b1",
            "b2",
            "b3",
            "b4",
        )  # {'before_prefix', 'before_digit', 'after_digit', 'after_suffix', 'after_b3')
        components = (prefix, digit, suffix)
        for bracket_attribute, component in zip_longest(
            bracket_attributes, components, fillvalue=""
        ):
            bracket_code = brackets_tag[bracket_attribute]
            result += bracket_symbol_map[bracket_code] + component
    else:
        result = prefix + digit + suffix
    cont_tag, cont_value = find_tag_get_string(item_tag, "continuationLine", 0)
    continuation_line = (
        min(int(cont_value), 2) * "_"
    )  # more than two underscores result in the same behaviour as 2
    return result + continuation_line


def process_thoroughbass(
    thoroughbass_tag: bs4.Tag,
) -> Tuple[List[str], Optional[Fraction]]:
    """Turns a <FiguredBass> tag into a list of components strings, one per level, and duration."""
    ticks_tag = thoroughbass_tag.find("ticks")
    if ticks_tag is None:
        duration = None
    else:
        duration = Fraction(ticks_tag.string)
    components = []
    for item_tag in thoroughbass_tag.find_all("FiguredBassItem"):
        components.append(thoroughbass_item(item_tag))
    if len(components) == 0:
        text_tag, text = find_tag_get_string(thoroughbass_tag, "text")
        if text is not None:
            components = text.split("\n")
            # for level in text.split('\n'):
            #     begin, end = re.search('(_*)$', level).span()
            #     continuation_line_length = end - begin
            #     cont = 2 if continuation_line_length > 2 else continuation_line_length
            #     components.append((level, cont))
    return components, duration<|MERGE_RESOLUTION|>--- conflicted
+++ resolved
@@ -2720,10 +2720,6 @@
 
 """Instrument Defaults is a csv file that includes all possible instruments and their properties: 'id', 'longName',
     'shortName', 'trackName', 'instrumentId', 'part_trackName', 'ChannelName', 'ChannelValue'"""
-<<<<<<< HEAD
-INSTRUMENT_DEFAULTS = pd.read_csv(os.path.join(os.path.dirname(os.path.realpath(__file__)),
-                                               "instrument_defaults.csv"), index_col=0).replace({np.nan: None})
-=======
 INSTRUMENT_DEFAULTS = pd.read_csv(
     os.path.join(
         os.path.dirname(os.path.realpath(__file__)), "instrument_defaults.csv"
@@ -2731,7 +2727,6 @@
     index_col=0,
 ).replace({np.nan: None})
 
->>>>>>> 77d697af
 
 def get_enlarged_default_dict() -> Dict[str, dict]:
     """
@@ -2744,16 +2739,22 @@
        ('id',  'longName', 'shortName', 'trackName', 'instrumentId', 'part_trackName', 'ChannelName', 'ChannelValue')
     """
     enlarged_dict = dict(INSTRUMENT_DEFAULTS.T)
-<<<<<<< HEAD
     # we drop "ChannelName", "ChannelValue" etc because they are not unique for the instrument, so they can't be keys
-    for cur_key, cur_value in INSTRUMENT_DEFAULTS.T.drop(["ChannelName", "ChannelValue", 'useDrumset', 'clef', 'group',
-                                                          'staff_type_name', 'defaultClef']).to_dict().items():
-=======
-    # we drop "ChannelName", "ChannelValue" because they are not unique for the instrument, so they can't be keys
     for cur_key, cur_value in (
-        INSTRUMENT_DEFAULTS.T.drop(["ChannelName", "ChannelValue"]).to_dict().items()
+        INSTRUMENT_DEFAULTS.T.drop(
+            [
+                "ChannelName",
+                "ChannelValue",
+                "useDrumset",
+                "clef",
+                "group",
+                "staff_type_name",
+                "defaultClef",
+            ]
+        )
+        .to_dict()
+        .items()
     ):
->>>>>>> 77d697af
         added_value = INSTRUMENT_DEFAULTS.T[cur_key]
         # additional_key takes values from 'id', 'longName', 'shortName', 'trackName', 'instrumentId', 'part_trackName'
         for additional_key in cur_value.values():
@@ -2777,16 +2778,6 @@
         super().__init__("Instrumentation", logger_cfg)
         self.part_tracknames = INSTRUMENT_DEFAULTS["part_trackName"]
         self.soup = soup
-<<<<<<< HEAD
-        self.instrumentation_fields = ['id', 'longName', 'shortName', 'trackName', 'instrumentId', 'part_trackName', 'keysig',
-                                       'ChannelName', 'ChannelValue', 'useDrumset', 'clef', 'group', 'staff_type_name', 'defaultClef']
-        self.parsed_parts = ParsedParts(soup)
-        self.soup_references_data = self.soup_references()  # store references to XML tags
-        self.updated = defaultdict()
-
-
-
-=======
         self.instrumentation_fields = [
             "id",
             "longName",
@@ -2794,14 +2785,20 @@
             "trackName",
             "instrumentId",
             "part_trackName",
+            "keysig",
             "ChannelName",
             "ChannelValue",
+            "useDrumset",
+            "clef",
+            "group",
+            "staff_type_name",
+            "defaultClef",
         ]
         self.parsed_parts = ParsedParts(soup)
         self.soup_references_data = (
             self.soup_references()
         )  # store references to XML tags
->>>>>>> 77d697af
+        self.updated = defaultdict()
 
     def soup_references(self) -> dict[str, dict[str, bs4.Tag]]:
         """
@@ -2815,21 +2812,16 @@
         tag_dict = {}
         for key_part, part in self.parsed_parts.parts_data.items():
             instrument_tag = part.Instrument
-<<<<<<< HEAD
-            staves_list = part.find_all('Staff')
+            staves_list = part.find_all("Staff")
             staves = [f"staff_{(staff['id'])}" for staff in staves_list]
             staves_dict = {}
             for key_staff, data_staff in zip(staves, staves_list):
                 staff_type = data_staff.StaffType
-                staves_dict[key_staff] = {'group': staff_type['group'], 'staff_type_name': staff_type.find("name"), "defaultClef": data_staff.find("defaultClef")}
-            channel_info = part.Channel
-            channel_name = None if "name" not in channel_info.attrs.keys() else channel_info["name"]
-            cur_dict = {"id": instrument_tag["id"], "ChannelName": channel_name, "ChannelValue": channel_info.program}
-            cur_dict.update(staves_dict[staves[0]])
-=======
-            staves: Dict[str, bs4.Tag] = [
-                f"staff_{(staff['id'])}" for staff in part.find_all("Staff")
-            ]
+                staves_dict[key_staff] = {
+                    "group": staff_type["group"],
+                    "staff_type_name": staff_type.find("name"),
+                    "defaultClef": data_staff.find("defaultClef"),
+                }
             channel_info = part.Channel
             channel_name = (
                 None
@@ -2841,7 +2833,7 @@
                 "ChannelName": channel_name,
                 "ChannelValue": channel_info.program,
             }
->>>>>>> 77d697af
+            cur_dict.update(staves_dict[staves[0]])
             for name in self.instrumentation_fields:
                 if name not in cur_dict.keys():
                     if name == "part_trackName":
@@ -2854,7 +2846,9 @@
                         instrument_tag.trackName.string = part.trackName.string
                         tag = instrument_tag.find(name)
                     cur_dict[name] = tag
-            tag_dict.update({key_staff: cur_dict | staves_dict[key_staff] for key_staff in staves})
+            tag_dict.update(
+                {key_staff: cur_dict | staves_dict[key_staff] for key_staff in staves}
+            )
         return tag_dict
 
     @property
@@ -2873,13 +2867,9 @@
             for key_instr_data, tag in instr_data.items():
                 if type(tag) is bs4.element.Tag and tag is not None:
                     if key_instr_data == "ChannelValue":
-<<<<<<< HEAD
-                        value = int(tag['value'])
+                        value = int(tag["value"])
                     elif key_instr_data == "useDrumset":
                         value = int(tag.get_text())
-=======
-                        value = tag["value"]
->>>>>>> 77d697af
                     else:
                         value = tag.get_text()
                 else:
@@ -2919,7 +2909,7 @@
             the dictionary with updated names with versions
         """
         update_dict = new_values.copy()
-        for version_key in ['trackName', 'longName', 'shortName']:
+        for version_key in ["trackName", "longName", "shortName"]:
             version_value = new_values[version_key]
             if version_value is not None:
                 update_dict[version_key] = f"{version_value} {suffix}"
@@ -2944,7 +2934,9 @@
                     new_tag = self.soup.new_tag(field_to_change)
                     new_tag.string = value
                     elem.append(new_tag)
-                    self.logger.debug(f"Added new {new_tag} with value {value!r} to part {changed_part}")
+                    self.logger.debug(
+                        f"Added new {new_tag} with value {value!r} to part {changed_part}"
+                    )
             else:
                 if tag is not None:
                     tag.extract()
@@ -2983,35 +2975,34 @@
         # preprocessing and verification of correctness of trackname
         trackname_norm = trackname.lower().strip(".")
         if trackname_norm not in self.key2default_instrumentation:
-<<<<<<< HEAD
             # add splitting by suffix and then adapt other names to it
             split_trackname = trackname.split()
-            trackname_without_suffix = " ".join(split_trackname[:-1]).lower().strip('.')
+            trackname_without_suffix = " ".join(split_trackname[:-1]).lower().strip(".")
             if trackname_without_suffix in self.key2default_instrumentation:
                 suffix = split_trackname[-1]
-                new_values = self.add_suffix(self.key2default_instrumentation[trackname_without_suffix], suffix)
-                self.updated.update({staff_id: new_values['id']})
+                new_values = self.add_suffix(
+                    self.key2default_instrumentation[trackname_without_suffix], suffix
+                )
+                self.updated.update({staff_id: new_values["id"]})
             else:
                 # if there is no data for the trackname to update
-                trackname_norm = difflib.get_close_matches(trackname_norm, list(self.key2default_instrumentation.keys()), n=1)[0]
-                trackname_old = self.fields[staff_id]['trackName'].lower().strip('.')
-                self.logger.warning(f"Don't recognize trackName '{trackname}'. Did you mean {trackname_norm}? I use the fields of old trackName {trackname_old}", extra=dict(message_id=(30,)))
+                trackname_norm = difflib.get_close_matches(
+                    trackname_norm, list(self.key2default_instrumentation.keys()), n=1
+                )[0]
+                trackname_old = self.fields[staff_id]["trackName"].lower().strip(".")
+                self.logger.warning(
+                    f"Don't recognize trackName '{trackname}'. Did you mean {trackname_norm}? I use the fields of "
+                    f"old trackName {trackname_old}",
+                    extra=dict(message_id=(30,)),
+                )
                 if trackname_old not in self.key2default_instrumentation:
-                    trackname_old = self.fields[staff_id]['part_trackName'].lower().strip('.')
+                    trackname_old = (
+                        self.fields[staff_id]["part_trackName"].lower().strip(".")
+                    )
                 new_values = self.key2default_instrumentation[trackname_old]
         else:
             new_values = self.key2default_instrumentation[trackname_norm]
-            self.updated.update({staff_id: new_values['id']})
-=======
-            trackname_norm = difflib.get_close_matches(
-                trackname_norm, list(self.key2default_instrumentation.keys()), n=1
-            )[0]
-            self.logger.warning(
-                f"Don't recognize trackName '{trackname}'. Did you mean {trackname_norm}?",
-                extra=dict(message_id=(30,)),
-            )
-        new_values = self.key2default_instrumentation[trackname_norm]
->>>>>>> 77d697af
+            self.updated.update({staff_id: new_values["id"]})
 
         # checking that the current changes will not affect other staves
         staves_within_part = np.array(
@@ -3022,59 +3013,57 @@
             ]
         )  # which staves share this part
         if len(staves_within_part) > 0:
-<<<<<<< HEAD
-            damaged_upd_staves = \
-            list(filter(None, [staff_key if new_values["id"] != self.updated[staff_key] else None for staff_key in set(staves_within_part) & self.updated.keys()]))
+            damaged_upd_staves = list(
+                filter(
+                    None,
+                    [
+                        staff_key
+                        if new_values["id"] != self.updated[staff_key]
+                        else None
+                        for staff_key in set(staves_within_part) & self.updated.keys()
+                    ],
+                )
+            )
             if len(damaged_upd_staves) > 0:
                 damaged_dict = {elem: self.updated[elem] for elem in damaged_upd_staves}
                 damaged_dict[staff_id] = new_values["id"]
-                self.logger.warning(f'''You are trying to assign instruments {pformat(damaged_dict, width=1)} but they are belonging to the same part.
-                In order to assign two different instruments, you would have to split them in two parts in MuseScore.
-                For now, I'm assigning '{new_values["id"]}' to all of them.''', extra=dict(message_id=(31,)))
+                self.logger.warning(
+                    f"You are trying to assign instruments {pformat(damaged_dict, width=1)} but they are belonging to "
+                    f"the same part. In order to assign two different instruments, you would have to split them in two "
+                    f"parts in MuseScore. For now, I'm assigning {new_values['id']!r} to all of them.",
+                    extra=dict(message_id=(31,)),
+                )
             else:
-                different_values_set = \
-                np.where([new_values["id"] != self.fields[staff_key]["id"] for staff_key in staves_within_part])[
-                    0]  # staves of the same part with different instruments
+                different_values_set = np.where(
+                    [
+                        new_values["id"] != self.fields[staff_key]["id"]
+                        for staff_key in staves_within_part
+                    ]
+                )[
+                    0
+                ]  # staves of the same part with different instruments
                 if len(different_values_set) > 0:
                     damaged_staves = staves_within_part[different_values_set]
-                    damaged_dict = {elem: self.fields[elem]['id'] for elem in damaged_staves}
-                    self.logger.warning(f"The change of {staff_id} to {new_values['id']} will also affect staves {damaged_staves} with instruments: \n {pformat(damaged_dict, width=1)}", extra=dict(message_id=(31,)))
-=======
-            different_values_set = np.where(
-                [
-                    new_values["id"] != self.fields[staff_key]["id"]
-                    for staff_key in staves_within_part
-                ]
-            )[
-                0
-            ]  # staves of the same part with different instruments
-            if len(different_values_set) > 0:
-                damaged_staves = staves_within_part[different_values_set]
-                damaged_dict = {
-                    elem: self.fields[elem]["id"] for elem in damaged_staves
-                }
-                self.logger.warning(
-                    f"The change of {staff_id} to {new_values['id']} will also affect staves {damaged_staves} with "
-                    f"instruments: \n {pformat(damaged_dict, width=1)}",
-                    extra=dict(message_id=(31,)),
-                )
->>>>>>> 77d697af
+                    damaged_dict = {
+                        elem: self.fields[elem]["id"] for elem in damaged_staves
+                    }
+                    self.logger.warning(
+                        f"The change of {staff_id} to {new_values['id']} will also affect staves {damaged_staves} with "
+                        f"instruments: \n {pformat(damaged_dict, width=1)}",
+                        extra=dict(message_id=(31,)),
+                    )
 
         # modification of fields
         staff_data = self.parsed_parts.parts_data[changed_part].find_all("Staff")
         staff_type = [elem.StaffType for elem in staff_data]
         for field_to_change in self.instrumentation_fields:
             value = new_values[field_to_change]
-<<<<<<< HEAD
             if field_to_change in ["useDrumset", "ChannelValue"] and value is not None:
                 value = str(int(value))
-            self.logger.debug(f"field {field_to_change!r} to be updated from {self.soup_references_data[staff_id][field_to_change]} to {value!r}")
-=======
             self.logger.debug(
                 f"field {field_to_change!r} to be updated from {self.soup_references_data[staff_id][field_to_change]} "
                 f"to {value!r}"
             )
->>>>>>> 77d697af
             if field_to_change == "id":
                 self.parsed_parts.parts_data[changed_part].Instrument[
                     field_to_change
@@ -3083,22 +3072,24 @@
                 if value is not None:
                     self.parsed_parts.parts_data[changed_part].Channel["name"] = value
             elif field_to_change == "ChannelValue":
-<<<<<<< HEAD
-                self.parsed_parts.parts_data[changed_part].Channel.program["value"] = value
+                self.parsed_parts.parts_data[changed_part].Channel.program[
+                    "value"
+                ] = value
             elif field_to_change == "group":
                 for elem in staff_type:
-                    elem['group'] = value
+                    elem["group"] = value
             elif field_to_change == "staff_type_name":
                 self.modify_drumset_tags(staff_type, value, changed_part, "name")
             elif field_to_change == "defaultClef":
-                self.modify_drumset_tags(staff_data, value, changed_part, field_to_change)
-            elif field_to_change in ["clef", "useDrumset"] and self.soup_references_data[staff_id][field_to_change] is not None and value is None:
+                self.modify_drumset_tags(
+                    staff_data, value, changed_part, field_to_change
+                )
+            elif (
+                field_to_change in ["clef", "useDrumset"]
+                and self.soup_references_data[staff_id][field_to_change] is not None
+                and value is None
+            ):
                 self.soup_references_data[staff_id][field_to_change].extract()
-=======
-                self.parsed_parts.parts_data[changed_part].Channel.program[
-                    "value"
-                ] = value
->>>>>>> 77d697af
             else:
                 if self.soup_references_data[staff_id][field_to_change] is not None:
                     self.soup_references_data[staff_id][field_to_change].string = value
@@ -3107,19 +3098,13 @@
                     )
                 elif value is not None:
                     new_tag = self.soup.new_tag(field_to_change)
-<<<<<<< HEAD
                     new_tag.string = str(value)
-                    self.parsed_parts.parts_data[changed_part].Instrument.append(new_tag)
-                    self.logger.debug(f"Added new {new_tag} with value {value!r} to part {changed_part}")
-=======
-                    new_tag.string = value
                     self.parsed_parts.parts_data[changed_part].Instrument.append(
                         new_tag
                     )
                     self.logger.debug(
                         f"Added new {new_tag} with value {value!r} to part {changed_part}"
                     )
->>>>>>> 77d697af
             self.soup_references_data = self.soup_references()  # update references
         self.logger.debug(
             f"References to tags after the instrument was changed: {self.soup_references()}"
