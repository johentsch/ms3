"""
.. |act_dur| replace:: :ref:`act_dur <act_dur>`
.. |alt_label| replace:: :ref:`alt_label <alt_label>`
.. |added_tones| replace:: :ref:`added_tones <chord_tones>`
.. |articulation| replace:: :ref:`articulation <articulation>`
.. |bass_note| replace:: :ref:`bass_note <bass_note>`
.. |barline| replace:: :ref:`barline <barline>`
.. |breaks| replace:: :ref:`breaks <breaks>`
.. |cadence| replace:: :ref:`cadence <cadence>`
.. |changes| replace:: :ref:`changes <changes>`
.. |chord| replace:: :ref:`chord <chord>`
.. |chord_id| replace:: :ref:`chord_id <chord_id>`
.. |chord_tones| replace:: :ref:`chord_tones <chord_tones>`
.. |chord_type| replace:: :ref:`chord_type <chord_type>`
.. |crescendo_hairpin| replace:: :ref:`crescendo_hairpin <hairpins>`
.. |crescendo_line| replace:: :ref:`crescendo_line <cresc_lines>`
.. |decrescendo_hairpin| replace:: :ref:`decrescendo_hairpin <hairpins>`
.. |diminuendo_line| replace:: :ref:`diminuendo_line <cresc_lines>`
.. |dont_count| replace:: :ref:`dont_count <dont_count>`
.. |duration| replace:: :ref:`duration <duration>`
.. |duration_qb| replace:: :ref:`duration_qb <duration_qb>`
.. |dynamics| replace:: :ref:`dynamics <dynamics>`
.. |figbass| replace:: :ref:`figbass <figbass>`
.. |form| replace:: :ref:`form <form>`
.. |globalkey| replace:: :ref:`globalkey <globalkey>`
.. |globalkey_is_minor| replace:: :ref:`globalkey_is_minor <globalkey_is_minor>`
.. |gracenote| replace:: :ref:`gracenote <gracenote>`
.. |harmony_layer| replace:: :ref:`harmony_layer <harmony_layer>`
.. |keysig| replace:: :ref:`keysig <keysig>`
.. |label| replace:: :ref:`label <label>`
.. |label_type| replace:: :ref:`label_type <label_type>`
.. |localkey| replace:: :ref:`localkey <localkey>`
.. |localkey_is_minor| replace:: :ref:`localkey_is_minor <localkey_is_minor>`
.. |lyrics:1| replace:: :ref:`lyrics:1 <lyrics_1>`
.. |mc| replace:: :ref:`mc <mc>`
.. |mc_offset| replace:: :ref:`mc_offset <mc_offset>`
.. |mc_onset| replace:: :ref:`mc_onset <mc_onset>`
.. |metronome_base| replace:: :ref:`metronome_base <metronome_base>`
.. |metronome_number| replace:: :ref:`metronome_number <metronome_number>`
.. |metronome_visible| replace:: :ref:`metronome_visible <metronome_visible>`
.. |midi| replace:: :ref:`midi <midi>`
.. |mn| replace:: :ref:`mn <mn>`
.. |mn_onset| replace:: :ref:`mn_onset <mn_onset>`
.. |next| replace:: :ref:`next <next>`
.. |nominal_duration| replace:: :ref:`nominal_duration <nominal_duration>`
.. |numbering_offset| replace:: :ref:`numbering_offset <numbering_offset>`
.. |numeral| replace:: :ref:`numeral <numeral>`
.. |offset_x| replace:: :ref:`offset_x <offset>`
.. |offset_y| replace:: :ref:`offset_y <offset>`
.. |Ottava:15mb| replace:: :ref:`Ottava:15mb <ottava>`
.. |Ottava:8va| replace:: :ref:`Ottava:8va <ottava>`
.. |Ottava:8vb| replace:: :ref:`Ottava:8vb <ottava>`
.. |pedal| replace:: :ref:`pedal <pedal>`
.. |phraseend| replace:: :ref:`phraseend <phraseend>`
.. |qpm| replace:: :ref:`qpm <qpm>`
.. |quarterbeats| replace:: :ref:`quarterbeats <quarterbeats>`
.. |quarterbeats_all_endings| replace:: :ref:`quarterbeats_all_endings <quarterbeats_all_endings>`
.. |relativeroot| replace:: :ref:`relativeroot <relativeroot>`
.. |regex_match| replace:: :ref:`regex_match <regex_match>`
.. |repeats| replace:: :ref:`repeats <repeats>`
.. |root| replace:: :ref:`root <root>`
.. |scalar| replace:: :ref:`scalar <scalar>`
.. |slur| replace:: :ref:`slur <slur>`
.. |staff| replace:: :ref:`staff <staff>`
.. |staff_text| replace:: :ref:`staff_text <staff_text>`
.. |system_text| replace:: :ref:`system_text <system_text>`
.. |tempo| replace:: :ref:`tempo <tempo>`
.. |TextLine| replace:: :ref:`TextLine <textline>`
.. |tied| replace:: :ref:`tied <tied>`
.. |timesig| replace:: :ref:`timesig <timesig>`
.. |tpc| replace:: :ref:`tpc <tpc>`
.. |tremolo| replace:: :ref:`tremolo <tremolo>`
.. |volta| replace:: :ref:`volta <volta>`
.. |voice| replace:: :ref:`voice <voice>`
"""

import re, sys, warnings
from pprint import pformat
from copy import copy
from fractions import Fraction
from collections import defaultdict, ChainMap # for merging dictionaries
from itertools import zip_longest
from typing import Literal, Optional, List, Tuple, Dict, overload, Union, Collection, Hashable
from functools import cache

import bs4  # python -m pip install beautifulsoup4 lxml
import difflib
import pandas as pd
import numpy as np
import os
from bs4 import NavigableString

from .annotations import Annotations
from .bs4_measures import MeasureList
from .logger import function_logger, LoggedClass, temporarily_suppress_warnings
from .transformations import add_quarterbeats_col, make_note_name_and_octave_columns
from .utils import adjacency_groups, color_params2rgba, column_order, compute_mn_playthrough, decode_harmonies, fifths2name, \
    make_continuous_offset_series, make_offset_dict_from_measures, make_playthrough_info, \
    make_playthrough2mc, midi2octave, ordinal_suffix, resolve_dir, rgba2attrs, \
    rgb_tuple2format, sort_note_list, tpc2name, unfold_measures_table, unfold_repeats
<<<<<<< HEAD
from .utils.constants import DCML_DOUBLE_REGEX, FORM_DETECTION_REGEX
from ms3._version import __version__
=======
from ._version import __version__
>>>>>>> 0c90771e

NOTE_SYMBOL_MAP = {
    'metNoteHalfUp': '𝅗𝅥',
    'metNoteQuarterUp': '𝅘𝅥',
    'metNote8thUp': '𝅘𝅥𝅮',
    'metAugmentationDot': '.',
    "": "𝅝",
    "": "𝅗𝅥",
    "": "𝅘𝅥",
    "": "𝅘𝅥𝅮",
    "": "𝅘𝅥𝅯",
    "": "𝅘𝅥𝅰",
    "": "𝅘𝅥𝅱",
    "": "𝅘𝅥𝅲",
    "": ".",
}


class _MSCX_bs4(LoggedClass):
    """ This sister class implements :py:class:`~.score.MSCX`'s methods for a score parsed with beautifulsoup4.

    Attributes
    ----------
    mscx_src : :obj:`str`
        Path to the uncompressed MuseScore 3 file (MSCX) to be parsed.

    """

    durations = {"measure": Fraction(1),
                 "breve": Fraction(2),  # in theory, of course, they could have length 1.5
                 "long": Fraction(4),   # and 3 as well and other values yet
                 "whole": Fraction(1),
                 "half": Fraction(1, 2),
                 "quarter": Fraction(1, 4),
                 "eighth": Fraction(1, 8),
                 "16th": Fraction(1, 16),
                 "32nd": Fraction(1, 32),
                 "64th": Fraction(1, 64),
                 "128th": Fraction(1, 128),
                 "256th": Fraction(1, 256),
                 "512th": Fraction(1, 512),
                 "1024th": Fraction(1, 1024)}

    def __init__(self, mscx_src, read_only=False, logger_cfg={}):
        """

        Parameters
        ----------
        mscx_src
        read_only
        logger_cfg : :obj:`dict`, optional
            The following options are available:
            'name': LOGGER_NAME -> by default the logger name is based on the parsed file(s)
            'level': {'W', 'D', 'I', 'E', 'C', 'WARNING', 'DEBUG', 'INFO', 'ERROR', 'CRITICAL'}
            'file': PATH_TO_LOGFILE to store all log messages under the given path.
        """
        super().__init__(subclass='_MSCX_bs4', logger_cfg=logger_cfg)
        self.soup = None
        self.metadata = None
        self._metatags = None
        self._measures, self._events, self._notes = pd.DataFrame(), pd.DataFrame(), pd.DataFrame()
        self.mscx_src = mscx_src
        self.read_only = read_only
        self.first_mc = 1
        self.measure_nodes = {}
        """{staff -> {MC -> tag} }"""

        self.tags = {}  # only used if not self.read_only
        """{MC -> {staff -> {voice -> tag} } }"""

        self.has_annotations = False
        self.n_form_labels = 0
        self._ml = None
        cols = ['mc', 'mc_onset', 'duration', 'staff', 'voice', 'scalar', 'nominal_duration']
        self._nl, self._cl, self._rl, self._nrl, self._fl = pd.DataFrame(), pd.DataFrame(columns=cols), pd.DataFrame(columns=cols), \
                                                            pd.DataFrame(columns=cols), pd.DataFrame(columns=cols)
        self._instrumentation: Instrumentation = None
        self._prelims: Prelims = None
        self._style: Style = None
        self.staff2drum_map: Dict[int, pd.DataFrame] = {}
        """For each stuff that is to be treated as drumset score, keep a mapping from MIDI pitch (DataFrame index) to
        note and instrument features. The columns typically include ['head', 'line', 'voice', 'name', 'stem', 'shortcut']. 
        When creating note tables, the 'name' column will be populated with the names here rather than note names.
        """
        self.parse_measures()
        self.perform_checks()



    def parse_mscx(self) -> None:
        """ Load the XML structure from the score in self.mscx_src and store references to staves and measures.
        """
        assert self.mscx_src is not None, "No MSCX file specified."
        with open(self.mscx_src, 'r', encoding='utf-8') as file:
            self.soup = bs4.BeautifulSoup(file.read(), 'xml')

        if self.version[0] not in ('3', '4'):
            # self.logger.exception(f"Cannot parse MuseScore {self.version} file.")
            raise ValueError(f"Cannot parse MuseScore {self.version} file. "
                             f"Use 'ms3 convert' command or pass parameter 'ms' to Score to temporally convert.")

        # Check if any of the <Part> tags contains a pitch -> drumset instrument map
        # all_part_tags = self.soup.find_all('Part')
        # if len(all_part_tags) == 0:
        #     self.logger.error(f"Looks like an empty score to me.")
        part_tag = None
        for part_tag in self.soup.find_all('Part'):
            drum_tags = part_tag.find_all('Drum')
            staff_tag = part_tag.find('Staff')
            if len(drum_tags) == 0 or staff_tag is None:
                continue
            staff = int(staff_tag['id'])
            drum_map = {}
            for tag in drum_tags:
                pitch = int(tag['pitch'])
                features = {t.name: str(t.string) for t in tag.find_all()}
                drum_map[pitch] = features
            df = pd.DataFrame.from_dict(drum_map, orient='index')
            df.index.rename('pitch', inplace=True)
            self.staff2drum_map[staff] = df

        # Populate measure_nodes with one {mc: <Measure>} dictionary per staff.
        # The <Staff> nodes containing the music are siblings of <Part>
        if part_tag is None:
            iterator = self.soup.find_all('Staff')
        else:
            iterator = part_tag.find_next_siblings('Staff')
        staff = None
        for staff in iterator:
            staff_id = int(staff['id'])
            self.measure_nodes[staff_id] = {}
            for mc, measure in enumerate(staff.find_all('Measure'), start=self.first_mc):
                self.measure_nodes[staff_id][mc] = measure
        if staff is None:
            self.logger.error(f"Looks like an empty score to me.")



    def parse_measures(self):
        """ Converts the score into the three DataFrame self._measures, self._events, and self._notes
        """
        if self.soup is None:
            self.parse_mscx()
        grace_tags = ['grace4', 'grace4after', 'grace8', 'grace8after', 'grace16', 'grace16after', 'grace32',
                      'grace32after', 'grace64', 'grace64after', 'appoggiatura', 'acciaccatura']

        measure_list, event_list, note_list = [], [], []
        staff_ids = tuple(self.measure_nodes.keys())
        chord_id = 0
        # For every measure: bundle the <Measure> nodes from every staff
        mc = self.first_mc - 1 # replace the previous enumerate() loop so we can filter out multimeasure rests which seem to be redundant additional tags
        for measure_stack in zip(
                    *[[measure_node for measure_node in measure_dict.values()] for measure_dict in
                      self.measure_nodes.values()]
                ):
            if measure_stack[0].find('multiMeasureRest') is not None:
                self.logger.debug(f"Skipping multimeasure rest that follows MC {mc} in the encoding: {measure_stack}.")
                continue
            mc += 1
            if not self.read_only:
                self.tags[mc] = {}
            # iterate through staves and collect information about each <Measure> node
            for staff_id, measure in zip(staff_ids, measure_stack):
                if not self.read_only:
                    self.tags[mc][staff_id] = {}
                measure_info = {'mc': mc, 'staff': staff_id}
                measure_info.update(recurse_node(measure, exclude_children=['voice']))
                # iterate through <voice> tags and run a position counter
                voice_nodes = measure.find_all('voice', recursive=False)
                # measure_info['voices'] = len(voice_nodes)
                for voice_id, voice_node in enumerate(voice_nodes, start=1):
                    if not self.read_only:
                        self.tags[mc][staff_id][voice_id] = defaultdict(list)
                    current_position = Fraction(0)
                    duration_multiplier = Fraction(1)
                    multiplier_stack = [Fraction(1)]
                    tremolo_type = None
                    tremolo_component = 0
                    # iterate through children of <voice> which constitute the note level of one notational layer
                    for event_node in voice_node.find_all(recursive=False):
                        event_name = event_node.name

                        event = {
                            'mc': mc,
                            'staff': staff_id,
                            'voice': voice_id,
                            'mc_onset': current_position,
                            'duration': Fraction(0)}

                        if event_name == 'Chord':
                            event['chord_id'] = chord_id
                            grace = event_node.find(grace_tags)


                            dur, dot_multiplier = bs4_chord_duration(event_node, duration_multiplier)
                            if grace:
                                event['gracenote'] = grace.name
                            else:
                                event['duration'] = dur
                            chord_info = dict(event)

                            tremolo_tag = event_node.find('Tremolo')
                            if tremolo_tag:
                                if tremolo_component > 0:
                                    raise NotImplementedError("Chord with <Tremolo> follows another one with <Tremolo>")
                                tremolo_type = tremolo_tag.subtype.string
                                tremolo_duration_node = event_node.find('duration')
                                if tremolo_duration_node:
                                    # the tremolo has two components that factually start sounding
                                    # on the same onset, but are encoded as two subsequent <Chord> tags
                                    tremolo_duration = tremolo_duration_node.string
                                    tremolo_component = 1
                                else:
                                    # the tremolo consists of one <Chord> only
                                    tremolo_duration = dur
                            elif tremolo_component == 1:
                                tremolo_component = 2
                            if tremolo_type:
                                chord_info['tremolo'] = f"{tremolo_duration}_{tremolo_type}_{tremolo_component}"
                                if tremolo_component in (0, 2):
                                    tremolo_type = None
                                if tremolo_component == 2:
                                    completing_duration_node = event_node.find('duration')
                                    if completing_duration_node:
                                        duration_to_complete_tremolo = completing_duration_node.string
                                        if duration_to_complete_tremolo != tremolo_duration:
                                            self.logger.warning("Two components of tremolo have non-matching <duration>")
                                    tremolo_component = 0

                            for chord_child in event_node.find_all(recursive=False):
                                if chord_child.name == 'Note':
                                    note_event = dict(chord_info, **recurse_node(chord_child, prepend=chord_child.name))
                                    note_list.append(note_event)
                                else:
                                    event.update(recurse_node(chord_child, prepend='Chord/' + chord_child.name))
                            chord_id += 1
                        elif event_name == 'Rest':
                            event['duration'], dot_multiplier = bs4_rest_duration(event_node, duration_multiplier)
                        elif event_name == 'location':  # <location> tags move the position counter
                            event['duration'] = Fraction(event_node.fractions.string)
                        elif event_name == 'Tuplet':
                            multiplier_stack.append(duration_multiplier)
                            duration_multiplier = duration_multiplier * Fraction(int(event_node.normalNotes.string),
                                                                             int(event_node.actualNotes.string))
                        elif event_name == 'endTuplet':
                            duration_multiplier = multiplier_stack.pop()

                        # These nodes describe the entire measure and go into measure_list
                        # All others go into event_list
                        if event_name in ['TimeSig', 'KeySig', 'BarLine'] or (
                                event_name == 'Spanner' and 'type' in event_node.attrs and event_node.attrs[
                            'type'] == 'Volta'):
                            measure_info.update(recurse_node(event_node, prepend=f"voice/{event_name}"))
                        else:
                            event.update({'event': event_name})
                            if event_name == 'Chord':
                                event['scalar'] = duration_multiplier * dot_multiplier
                                for attr, value in event_node.attrs.items():
                                    event[f"Chord:{attr}"] = value
                            elif event_name == 'Rest':
                                event['scalar'] = duration_multiplier * dot_multiplier
                                event.update(recurse_node(event_node, prepend=event_name))
                            else:
                                event.update(recurse_node(event_node, prepend=event_name))
                            if event_name == 'FiguredBass':
                                components, duration = process_thoroughbass(event_node)
                                if len(components) > 0:
                                    thoroughbass_cols = {f"thoroughbass_level_{i}": comp for i, comp in enumerate(components, 1)}
                                    event.update(thoroughbass_cols)
                                    if duration is not None:
                                        event['thoroughbass_duration'] = duration

                            def safe_update_event(key, value):
                                """Update event dict unless key is already present."""
                                nonlocal event, current_position, staff_id, event_name, text_including_html
                                if key and key in event:
                                    self.logger.warning(f"MC {mc}@{current_position}, staff {staff_id}, {event_name!r} already contained a '{key}': {event[key]} "
                                                        f"so I did not overwrite it with {value!r}.")
                                else:
                                    event[key] = value

                            for text_tag in event_node.find_all('text'):
                                column_name = None # the key to be written to the `event` row dict after the if-else block
                                parent_name = text_tag.parent.name
                                text_including_html = text_tag2str(text_tag)
                                text_excluding_html = text_tag2str_recursive(text_tag)
                                if parent_name == 'Fingering':
                                    # fingerings occur within <Note> tags, if they are to be extracted, they should go into the notes table
                                    continue
                                if parent_name == 'Tempo':
                                    tempo_tag = text_tag.parent
                                    quarters_per_second = float(tempo_tag.tempo.string)
                                    safe_update_event('qpm', round(quarters_per_second * 60))
                                    safe_update_event('tempo', text_excluding_html)
                                    metronome_match = re.match(r"^(.+)=(([0-9]+(?:\.[0-9]*)?))$", text_excluding_html)
                                    if metronome_match:
                                        base, value = metronome_match.group(1), metronome_match.group(2)
                                        safe_update_event('metronome_base', base)
                                        safe_update_event('metronome_number', float(value))
                                    try:
                                        metronome_visible = int(tempo_tag.visible.string)
                                    except AttributeError:
                                        metronome_visible = 1
                                    safe_update_event('metronome_visible', metronome_visible)
                                elif parent_name == 'Lyrics':
                                    lyrics_tag = text_tag.parent
                                    no_tag = lyrics_tag.find('no')
                                    if no_tag is None:
                                        verse = 1
                                    else:
                                        verse_string = no_tag.string
                                        verse = int(verse_string) + 1
                                    column_name = f"lyrics_{verse}"
                                    syllabic_tag = lyrics_tag.find('syllabic')
                                    if syllabic_tag is not None:
                                        match syllabic_tag.string:
                                            case 'begin':
                                                text_including_html = text_including_html + '-'
                                            case 'middle':
                                                text_including_html = '-' + text_including_html + '-'
                                            case 'end':
                                                text_including_html = '-' + text_including_html
                                            case other:
                                                logger.warning(f"<syllabic> tag came with the value '{syllabic_tag.string}', not begin|middle|end.")
                                    safe_update_event(column_name, text_including_html)
                                else:
                                    self.logger.debug(f"MC {mc}@{current_position}, staff {staff_id}, {event_name!r} contained a <text> tag within a <{parent_name}> tag, "
                                                      f"which I did not know how to handle. I stored it in the column {parent_name}_text.")
                                    column_name = safe_update_event(parent_name + '_text', text_including_html)
                            event_list.append(event)

                        if not self.read_only:
                            remember = {'name': event_name,
                                        'duration': event['duration'],
                                        'tag': event_node, }
                            position = event['mc_onset']
                            if event_name == 'location' and event['duration'] < 0:
                                # this is a backwards pointer: store it where it points to for easy deletion
                                position += event['duration']
                            self.tags[mc][staff_id][voice_id][position].append(remember)

                        if tremolo_component != 1:
                            # In case a tremolo appears in the score as two subsequent events of equal length,
                            # MuseScore assigns a <duration> of half the note value to both components of a tremolo.
                            # The parser, instead, assigns the actual note value and the same position to both the
                            # <Chord> with the <Tremolo> tag and the following one. In other words, the current_position
                            # pointer is moved forward in all cases except for the first component of a tremolo
                            current_position += event['duration']

                measure_list.append(measure_info)
        self._measures = column_order(pd.DataFrame(measure_list))
        self._events = column_order(pd.DataFrame(event_list))
        if 'chord_id' in self._events.columns:
            self._events.chord_id = self._events.chord_id.astype('Int64')
        self._notes = column_order(pd.DataFrame(note_list))
        if len(self._events) == 0:
            self.logger.warning("Score does not seem to contain any events.")
        else:
            self.has_annotations = 'Harmony' in self._events.event.values
            if 'StaffText/text' in self._events.columns:
                form_labels = self._events['StaffText/text'].str.contains(FORM_DETECTION_REGEX).fillna(False)
                if form_labels.any():
                    self.n_form_labels = sum(form_labels)
        self.update_metadata()


    def perform_checks(self):
        """Perform a series of checks after parsing and emit warnings registered by the ms3 check command (and,
        by extension, by ms3 review, too)."""
        # check if the first measure includes a metronome mark
        events = self._events
        first_bar_event_types = events.loc[events.mc == 1, "event"]
        if 'Tempo' not in first_bar_event_types.values:
            msg = "No metronome mark found in the very first measure"
            tempo_selector = (events.event == 'Tempo').fillna(False)
            if tempo_selector.sum() == 0:
                msg += " nor anywhere else in the score."
            else:
                all_tempo_mark_mcs = events.loc[tempo_selector, ["mc", "staff", "voice", "tempo",]]
                msg += ". Later in the score:\n" + all_tempo_mark_mcs.to_string(index=False)
            msg += "\n* Please add one at the very beginning and hide it if it's not from the original print edition.\n" \
                   "* Make sure to choose the rhythmic unit that corresponds to beats in this piece and to set another mark " \
                   "wherever that unit changes.\n* The tempo marks can be rough estimates, maybe cross-checked with a recording."
            self.logger.warning(msg, extra=dict(message_id=(29,)))




    def store_score(self, filepath: str) -> bool:
        try:
            mscx_string = bs4_to_mscx(self.soup)
        except Exception as e:
            self.logger.error(f"Couldn't output MSCX because of the following error:\n{e}")
            return False
        with open(resolve_dir(filepath), 'w', encoding='utf-8') as file:
            file.write(mscx_string)
        self.logger.info(f"Score written to {filepath}.")
        return True

    def update_metadata(self):
        self.metadata = self._get_metadata()

    def _make_measure_list(self, sections=True, secure=True, reset_index=True):
        """ Regenerate the measure list from the parsed score with advanced options."""
        logger_cfg = self.logger_cfg.copy()
        return MeasureList(self._measures, sections=sections, secure=secure, reset_index=reset_index, logger_cfg=logger_cfg)



    def chords(self,
               mode: Literal['auto','strict'] = 'auto',
               interval_index: bool = False,
               unfold: bool = False) -> Optional[pd.DataFrame]:
        """ DataFrame of :ref:`chords` representing all <Chord> tags contained in the MuseScore file
        (all <note> tags come within one) and attached score information and performance maerks, e.g.
        lyrics, dynamics, articulations, slurs (see the explanation for the ``mode`` parameter for more details).
        Comes with the columns |quarterbeats|, |duration_qb|, |mc|, |mn|, |mc_onset|, |mn_onset|, |timesig|, |staff|,
        |voice|, |duration|, |gracenote|, |tremolo|, |nominal_duration|, |scalar|, |volta|, |chord_id|, |dynamics|,
        |articulation|, |staff_text|, |slur|, |Ottava:8va|, |Ottava:8vb|, |pedal|, |TextLine|, |decrescendo_hairpin|,
        |diminuendo_line|, |crescendo_line|, |crescendo_hairpin|, |tempo|, |qpm|, |metronome_base|, |metronome_number|,
        |metronome_visible|, |lyrics:1|, |Ottava:15mb|

        Args:
          mode:
              Defaults to 'auto', meaning that additional performance markers available in the score are to be included,
              namely lyrics, dynamics, fermatas, articulations, slurs, staff_text, system_text, tempo, and spanners
              (e.g. slurs, 8va lines, pedal lines). This results in NaN values in the column 'chord_id' for those
              markers that are not part of a <Chord> tag, e.g. <Dynamic>, <StaffText>, or <Tempo>. To prevent that, pass
              'strict', meaning that only <Chords> are included, i.e. the column 'chord_id' will have no empty values.
          interval_index:  Pass True to replace the default :obj:`~pandas.RangeIndex` by an :obj:`~pandas.IntervalIndex`.

        Returns:
          DataFrame of :ref:`chords` representing all <Chord> tags contained in the MuseScore file.
        """
        if mode == 'strict':
            chords = self.cl()
        else:
            chords = self.get_chords(mode=mode)
        if unfold:
            chords = self.unfold_facet_df(chords, 'chords')
            if chords is None:
                return
        chords = add_quarterbeats_col(chords, self.offset_dict(unfold=unfold), interval_index=interval_index, logger=self.logger)
        return chords


    def cl(self, recompute: bool = False) -> pd.DataFrame:
        """Get the raw :ref:`chords` without adding quarterbeat columns."""
        if recompute or len(self._cl) == 0:
            self._cl = self.get_chords(mode='strict')
        return self._cl.copy()


    def events(self,
                 interval_index: bool = False,
                 unfold: bool = False) -> Optional[pd.DataFrame]:
        """ DataFrame representing a raw skeleton of the score's XML structure and contains all :ref:`events`
        contained in it. It is the original tabular representation of the MuseScore file’s source code from which
        all other tables, except ``measures`` are generated.

        Args:
          interval_index: Pass True to replace the default :obj:`~pandas.RangeIndex` by an :obj:`~pandas.IntervalIndex`.

        Returns:
          DataFrame containing the original tabular representation of all :ref:`events` encoded in the MuseScore file.
        """
        events = column_order(self.add_standard_cols(self._events))
        if unfold:
            events = self.unfold_facet_df(events, 'chords')
            if events is None:
                return
        events = add_quarterbeats_col(events, self.offset_dict(unfold=unfold), interval_index=interval_index, logger=self.logger)
        return events


    def form_labels(self,
                    detection_regex: str = None,
                    exclude_harmony_layer: bool = False,
                    interval_index: bool = False,
                    unfold: bool = False) -> Optional[pd.DataFrame]:
        """ DataFrame representing :ref:`form labels <form_labels>` (or other) that have been encoded as <StaffText>s rather than in the <Harmony> layer.
        This function essentially filters all StaffTexts matching the ``detection_regex`` and adds the standard position columns.

        Args:
          detection_regex:
              By default, detects all labels starting with one or two digits followed by a column
              (see :const:`the regex <~.utils.FORM_DETECTION_REGEX>`). Pass another regex to retrieve only StaffTexts matching this one.
          exclude_harmony_layer:
              By default, form labels are detected even if they have been encoded as Harmony labels (rather than as StaffText).
              Pass True in order to retrieve only StaffText form labels.
          interval_index: Pass True to replace the default :obj:`~pandas.RangeIndex` by an :obj:`~pandas.IntervalIndex`.

        Returns:
          DataFrame containing all StaffTexts matching the ``detection_regex``
        """
        form = self.fl(detection_regex=detection_regex, exclude_harmony_layer=exclude_harmony_layer)
        if form is None:
            return
        if unfold:
            form = self.unfold_facet_df(form, 'chords')
            if form is None:
                return
        form = add_quarterbeats_col(form, self.offset_dict(unfold=unfold), interval_index=interval_index, logger=self.logger)
        return form

    def fl(self, detection_regex: str = None, exclude_harmony_layer=False) -> pd.DataFrame:
        """ Get the raw :ref:`form_labels` (or other) that match the ``detection_regex``, but without adding quarterbeat columns.

        {ref}`$1`
            detection_regex:
                By default, detects all labels starting with one or two digits followed by a column
                (see :const:`the regex <~.utils.FORM_DETECTION_REGEX>`). Pass another regex to retrieve only StaffTexts matching this one.

        Returns:
            DataFrame containing all StaffTexts matching the ``detection_regex`` or None
        """
        stafftext_col = 'StaffText/text'
        harmony_col = 'Harmony/name'
        has_stafftext = stafftext_col in self._events.columns
        has_harmony_layer = harmony_col in self._events.columns and not exclude_harmony_layer
        if has_stafftext or has_harmony_layer:
            if detection_regex is None:
                detection_regex = FORM_DETECTION_REGEX
            form_label_column = pd.Series(pd.NA, index=self._events.index, dtype='string', name='form_label')
            if has_stafftext:
                stafftext_selector = self._events[stafftext_col].str.contains(detection_regex).fillna(False)
                if stafftext_selector.sum() > 0:
                    form_label_column.loc[stafftext_selector] = self._events.loc[stafftext_selector, stafftext_col]
            if has_harmony_layer:
                harmony_selector = self._events[harmony_col].str.contains(detection_regex).fillna(False)
                if harmony_selector.sum() > 0:
                    form_label_column.loc[harmony_selector] = self._events.loc[harmony_selector, harmony_col]
            detected_form_labels = form_label_column.notna()
            if detected_form_labels.sum() == 0:
                self.logger.debug(f"No form labels found.")
                return
            events_with_form = pd.concat([self._events, form_label_column], axis=1)
            form_labels = events_with_form[detected_form_labels]
            cols = ['mc', 'mn', 'mc_onset', 'mn_onset', 'staff', 'voice', 'timesig', 'form_label']
            if self.has_voltas:
                cols.insert(2, 'volta')
            self._fl = self.add_standard_cols(form_labels)[cols].sort_values(['mc', 'mc_onset'])
            return self._fl
        return

    def get_instrumentation(self) -> Dict[str, str]:
        """Returns a {staff_<i>_instrument -> instrument_name} dict."""
        return {staff: instrument['trackName'] for staff, instrument in self.instrumentation.fields.items()}

    @property
    @cache
    def has_voltas(self) -> bool:
        """Return True if the score includes first and second endings. Otherwise, no 'volta' columns will be added to facets."""
        measures = self.ml()
        return measures.volta.notna().any()

    @property
    def instrumentation(self):
        if self._instrumentation is None:
            if self.soup is None:
                self.make_writeable()
            self._instrumentation = Instrumentation(self.soup, name=self.logger.name)
        return self._instrumentation



    def measures(self,
                 interval_index: bool = False,
                 unfold: bool = False) -> Optional[pd.DataFrame]:
        """ DataFrame representing the :ref:`measures` of the MuseScore file (which can be incomplete measures). Comes with
        the columns |mc|, |mn|, |quarterbeats|, |duration_qb|, |keysig|, |timesig|, |act_dur|, |mc_offset|, |volta|, |numbering_offset|, |dont_count|, |barline|, |breaks|,
        |repeats|, |next|

        Args:
          interval_index: Pass True to replace the default :obj:`~pandas.RangeIndex` by an :obj:`~pandas.IntervalIndex`.

        Returns:
          DataFrame representing the :ref:`measures <measures>` of the MuseScore file (which can be incomplete measures).
        """
        measures = self.ml()
        duration_qb = (measures.act_dur * 4).astype(float)
        measures.insert(2, "duration_qb", duration_qb)
        # add quarterbeats column
        if unfold:
            measures = self.unfold_facet_df(measures, 'measures')
            if measures is None:
                return
        # functionality adapted from utils.make_continuous_offset()
        qb_column_name = "quarterbeats_all_endings" if self.has_voltas and not unfold else "quarterbeats"
        quarterbeats_col = (measures.act_dur.cumsum() * 4).shift(fill_value=0)
        insert_after = next(col for col in ('mn_playthrough', 'mc_playthrough', 'mn', 'mc') if col in measures.columns)
        self.logger.debug(f"Inserting {qb_column_name} after '{insert_after}'")
        insert_position = measures.columns.get_loc(insert_after) + 1
        measures.insert(insert_position, qb_column_name, quarterbeats_col)
        if self.has_voltas and not unfold:
            self.logger.debug(f"No quarterbeats are assigned to first endings. Pass unfold=True to "
                         f"compute quarterbeats for a full playthrough.")
            if 3 in measures.volta.values:
                self.logger.info(
                    f"Piece contains third endings; please note that only second endings are taken into account for quarterbeats.")
            quarterbeats_col = measures.loc[measures.volta.fillna(2) == 2, 'act_dur']\
                .cumsum()\
                .shift(fill_value=0)\
                .reindex(measures.index)
            measures.insert(insert_position, "quarterbeats", quarterbeats_col * 4)
            self.logger.debug(f"Inserting 'quarterbeats' after '{insert_after}'")
        elif not self.has_voltas:
            measures.drop(columns='volta', inplace=True)
        return measures.copy()

    def unfold_facet_df(self, facet_df: pd.DataFrame, facet: str) -> Optional[pd.DataFrame]:
        if facet == 'measures':
            return unfold_measures_table(facet_df, logger=self.logger)
        playthrough_info = make_playthrough_info(self.ml(), logger=self.logger)
        if playthrough_info is None:
            self.logger.warning(f"Unfolding '{facet}' unsuccessful. Check warnings concerning repeat structure and fix.")
            return
        facet_df = unfold_repeats(facet_df, playthrough_info, logger=self.logger)
        self.logger.debug(f"{facet} successfully unfolded.")
        return facet_df


    @property
    def metatags(self):
        if self._metatags is None:
            if self.soup is None:
                self.make_writeable()
            self._metatags = Metatags(self.soup)
        return self._metatags

    def ml(self, recompute: bool = False) -> pd.DataFrame:
        """ Get the raw :ref:`measures` without adding quarterbeat columns.

        Args:
          recompute: By default, the measures are cached. Pass True to enforce recomputing anew.
        """
        if recompute or self._ml is None:
            self._ml = self._make_measure_list()
        return self._ml.ml.copy()

    def notes(self,
              interval_index: bool = False,
              unfold: bool = False) -> Optional[pd.DataFrame]:
        """ DataFrame representing the :ref:`notes` of the MuseScore file. Comes with the columns
        |quarterbeats|, |duration_qb|, |mc|, |mn|, |mc_onset|, |mn_onset|, |timesig|, |staff|, |voice|, |duration|, |gracenote|, |tremolo|, |nominal_duration|, |scalar|, |tied|,
        |tpc|, |midi|, |volta|, |chord_id|


        Args:
          interval_index: Pass True to replace the default :obj:`~pandas.RangeIndex` by an :obj:`~pandas.IntervalIndex`.

        Returns:
          DataFrame representing the :ref:`notes` of the MuseScore file.
        """
        notes = self.nl()
        if unfold:
            notes = self.unfold_facet_df(notes, 'notes')
            if notes is None:
                return
        notes = add_quarterbeats_col(notes, self.offset_dict(unfold=unfold), interval_index=interval_index, logger=self.logger)
        return notes

    def nl(self, recompute: bool = False) -> pd.DataFrame:
        """ Get the raw :ref:`notes` without adding quarterbeat columns.

        Args:
          recompute:  By default, the notes are cached. Pass True to enforce recomputing anew.
        """
        if recompute or len(self._nl) == 0:
            self.make_standard_notelist()
        return self._nl

    def notes_and_rests(self,
                        interval_index: bool = False,
                        unfold: bool = False) -> Optional[pd.DataFrame]:
        """ DataFrame representing the :ref:`notes_and_rests` of the MuseScore file. Comes with the columns
        |quarterbeats|, |duration_qb|, |mc|, |mn|, |mc_onset|, |mn_onset|, |timesig|, |staff|, |voice|, |duration|,
        |gracenote|, |tremolo|, |nominal_duration|, |scalar|, |tied|, |tpc|, |midi|, |volta|, |chord_id|

        Args:
          interval_index: Pass True to replace the default :obj:`~pandas.RangeIndex` by an :obj:`~pandas.IntervalIndex`.

        Returns:
          DataFrame representing the :ref:`notes_and_rests` of the MuseScore file.
        """
        nrl = self.nrl()
        if unfold:
            nrl = self.unfold_facet_df(nrl, 'notes and rests')
            if nrl is None:
                return
        nrl = add_quarterbeats_col(nrl, self.offset_dict(unfold=unfold), interval_index=interval_index, logger=self.logger)
        return nrl

    def nrl(self, recompute: bool = False) -> pd.DataFrame:
        """Get the raw :ref:`notes_and_rests` without adding quarterbeat columns.

        Args:
          recompute:  By default, the measures are cached. Pass True to enforce recomputing anew.
        """
        if recompute or len(self._nrl) == 0:
            nr = pd.concat([self.nl(), self.rl()]).astype({col: 'Int64' for col in ['tied', 'tpc', 'midi', 'chord_id']})
            self._nrl = sort_note_list(nr.reset_index(drop=True))
        return self._nrl

    @cache
    def offset_dict(self,
                    all_endings: bool = False,
                    unfold: bool = False,
                    negative_anacrusis: bool = False) -> dict:
        """ Dictionary mapping MCs (measure counts) to their quarterbeat offset from the piece's beginning.
        Used for computing quarterbeats for other facets.

        Args:
          all_endings: Uses the column 'quarterbeats_all_endings' of the measures table if it has one, otherwise
              falls back to the default 'quarterbeats'.

        Returns:
          {MC -> quarterbeat_offset}. Offsets are Fractions. If ``all_endings`` is not set to ``True``,
          values for MCs that are part of a first ending (or third or larger) are NA.
        """
        measures = self.measures(unfold=unfold)
        if unfold:
            offset_dict = make_continuous_offset_series(measures, negative_anacrusis=negative_anacrusis).to_dict()
        else:
            offset_dict = make_offset_dict_from_measures(measures, all_endings)
        return offset_dict

    def rests(self,
              interval_index: bool = False,
              unfold: bool = False) -> Optional[pd.DataFrame]:
        """ DataFrame representing the :ref:`rests` of the MuseScore file. Comes with the columns
        |quarterbeats|, |duration_qb|, |mc|, |mn|, |mc_onset|, |mn_onset|, |timesig|, |staff|, |voice|, |duration|,
        |nominal_duration|, |scalar|, |volta|

        Args:
          interval_index: Pass True to replace the default :obj:`~pandas.RangeIndex` by an :obj:`~pandas.IntervalIndex`.

        Returns:
          DataFrame representing the :ref:`rests` of the MuseScore file.
        """
        rests = self.rl()
        if unfold:
            rests = self.unfold_facet_df(rests, 'rests')
            if rests is None:
                return
        rests = add_quarterbeats_col(rests, self.offset_dict(unfold=unfold), interval_index=interval_index, logger=self.logger)
        return rests

    def rl(self, recompute: bool = False) -> pd.DataFrame:
        """Get the raw :ref:`rests` without adding quarterbeat columns.

        Args:
          recompute:  By default, the measures are cached. Pass True to enforce recomputing anew.
        """
        if recompute or len(self._rl) == 0:
            self.make_standard_restlist()
        return self._rl

    @property
    def prelims(self):
        if self._prelims is None:
            if self.soup is None:
                self.make_writeable()
            self._prelims = Prelims(self.soup, name=self.logger.name)
        return self._prelims

    @property
    def staff_ids(self):
        return list(self.measure_nodes.keys())

    @property
    def style(self):
        if self._style is None:
            if self.soup is None:
                self.make_writeable()
            self._style = Style(self.soup)
        return self._style


    @property
    def volta_structure(self) -> Dict[int, Dict[int, List[int]]]:
        """{first_mc -> {volta_number -> [MC] } }"""
        if self._ml is not None:
            return self._ml.volta_structure


    def make_standard_chordlist(self):
        """ Stores the result of self.get_chords(mode='strict')"""
        self._cl = self.get_chords(mode='strict')



    def make_standard_restlist(self):
        self._rl = self.add_standard_cols(self._events[self._events.event == 'Rest'])
        if len(self._rl) == 0:
             return
        self._rl = self._rl.rename(columns={'Rest/durationType': 'nominal_duration'})
        self._rl.loc[:, 'nominal_duration'] = self._rl.nominal_duration.map(self.durations)  # replace string values by fractions
        cols = ['mc', 'mn', 'mc_onset', 'mn_onset', 'timesig', 'staff', 'voice', 'duration', 'nominal_duration', 'scalar']
        if self.has_voltas:
            cols.insert(2, 'volta')
        self._rl = self._rl[cols].reset_index(drop=True)


    def make_standard_notelist(self):
        cols = {'midi': 'Note/pitch',
                'tpc': 'Note/tpc',
                }
        nl_cols = ['mc', 'mn', 'mc_onset', 'mn_onset', 'timesig', 'staff', 'voice', 'duration', 'gracenote', 'nominal_duration',
                   'scalar', 'tied', 'tpc', 'midi', 'name', 'octave', 'chord_id']
        if self.has_voltas:
            nl_cols.insert(2, 'volta')
        if len(self._notes.index) == 0:
            self._nl = pd.DataFrame(columns=nl_cols)
            return
        if 'tremolo' in self._notes.columns:
            nl_cols.insert(9, 'tremolo')
        self._nl = self.add_standard_cols(self._notes)
        self._nl.rename(columns={v: k for k, v in cols.items()}, inplace=True)
        self._nl = self._nl.merge(self.cl()[['chord_id', 'nominal_duration', 'scalar']], on='chord_id')
        tie_cols = ['Note/Spanner:type', 'Note/Spanner/next/location', 'Note/Spanner/prev/location']
        tied = make_tied_col(self._notes, *tie_cols)
        pitch_info = self._nl[['midi', 'tpc']].apply(pd.to_numeric).astype('Int64')
        pitch_info.tpc -= 14
        names, octaves = make_note_name_and_octave_columns(pd.concat([pitch_info, self._nl.staff], axis=1),
                                                           staff2drums=self.staff2drum_map,
                                                           logger=self.logger)
        append_cols = [
            pitch_info,
            tied,
            names,
            octaves
        ]
        self._nl = pd.concat([self._nl.drop(columns=['midi', 'tpc'])] + append_cols, axis=1)
        final_cols = [col for col in nl_cols if col in self._nl.columns]
        self._nl = sort_note_list(self._nl[final_cols])



    def get_chords(self,
                   staff: Optional[int] = None,
                   voice: Optional[Literal[1,2,3,4]] = None,
                   mode: Literal['auto', 'strict'] = 'auto',
                   lyrics: bool = False,
                   dynamics: bool = False,
                   articulation: bool = False,
                   staff_text: bool = False,
                   system_text: bool = False,
                   tempo: bool = False,
                   spanners: bool = False,
                   thoroughbass: bool = False,
                   **kwargs) -> pd.DataFrame:
        """ Retrieve a customized chord lists, e.g. one including less of the processed features or additional,
        unprocessed ones.

        Args:
          staff: Get information from a particular staff only (1 = upper staff)
          voice: Get information from a particular voice only (1 = only the first layer of every staff)
          mode:
              | Defaults to 'auto', meaning that those aspects are automatically included that occur in the score; the resulting
                DataFrame has no empty columns except for those parameters that are set to True.
              | 'strict': Create columns for exactly those parameters that are set to True, regardless whether they occur in the score
                or not (in which case the column will be empty).
          lyrics: Include lyrics.
          dynamics: Include dynamic markings such as f or p.
          articulation: Include articulation such as arpeggios.
          staff_text: Include expression text such as 'dolce' and free-hand staff text such as 'div.'.
          system_text: Include system text such as movement titles.
          tempo: Include tempo markings.
          spanners: Include spanners such as slurs, 8va lines, pedal lines etc.
          thoroughbass: Include thoroughbass figures' levels and durations.
          **kwargs:

        Returns:
          DataFrame representing all <Chord> tags in the score with the selected features.
        """
        cols = {'nominal_duration': 'Chord/durationType',
                'lyrics': 'Chord/Lyrics/text',
                'articulation': 'Chord/Articulation/subtype',
                'dynamics': 'Dynamic/subtype',
                'system_text': 'SystemText_text',
                'staff_text': 'StaffText_text',
                'tremolo': 'Chord/Tremolo/subtype'}
        main_cols = ['mc', 'mn', 'mc_onset', 'mn_onset', 'event', 'timesig', 'staff', 'voice', 'duration', 'gracenote',
                     'tremolo', 'nominal_duration', 'scalar', 'chord_id']
        if self.has_voltas:
            main_cols.insert(2, 'volta')
        selector = self._events.event == 'Chord'
        aspects = ['lyrics', 'dynamics', 'articulation', 'staff_text', 'system_text', 'tempo', 'spanners', 'thoroughbass']
        if mode == 'all':
            params = {p: True for p in aspects}
        else:
            l = locals()
            params = {p: l[p] for p in aspects}
        # map parameter to values to select from the event table's 'event' column
        param2event = {
            'dynamics': 'Dynamic',
            'spanners': 'Spanner',
            'staff_text': 'StaffText',
            'system_text': 'SystemText',
            'tempo': 'Tempo',
            'thoroughbass': 'FiguredBass',
        }
        selectors = {param: self._events.event == event_name for param, event_name in param2event.items()}
        if mode == 'auto':
            for param, boolean_mask in selectors.items():
                if not params[param] and boolean_mask.any():
                    params[param] = True
        for param, boolean_mask in selectors.items():
            if params[param]:
                selector |= boolean_mask
        if staff:
            selector &= self._events.staff == staff
        if voice:
            selector &=  self._events.voice == voice
        df = self.add_standard_cols(self._events[selector])
        if 'chord_id' in df.columns:
            df = df.astype({'chord_id': 'Int64'})
        df.rename(columns={v: k for k, v in cols.items() if v in df.columns}, inplace=True)

        if mode == 'auto':
            if 'lyrics' in df.columns:
                params['lyrics'] = True
            if 'articulation' in df.columns:
                params['articulation'] = True
            if any(c in df.columns for c in ('Spanner:type', 'Chord/Spanner:type')):
                params['spanners'] = True
        if 'nominal_duration' in df.columns:
            df.loc[:, 'nominal_duration'] = df.nominal_duration.map(self.durations) # replace string values by fractions
        new_cols = {}
        if params['lyrics']:
            column_pattern = r"(lyrics_(\d+))"
            if df.columns.str.match(column_pattern).any():
                column_names: pd.DataFrame = df.columns.str.extract(column_pattern)
                column_names = column_names.dropna()
                column_names = column_names.sort_values(1)
                column_names = column_names[0].to_list()
                main_cols.extend(column_names)
            else:
                main_cols.append('lyrics_1')
        if params['dynamics']:
            main_cols.append('dynamics')
        if params['articulation']:
            main_cols.append('articulation')
        if params['staff_text']:
            main_cols.append('staff_text')
        if params['system_text']:
            main_cols.append('system_text')
        if params['tempo']:
            main_cols.extend(['tempo', 'qpm', 'metronome_base', 'metronome_number', 'metronome_visible'])
        if params['thoroughbass']:
            if 'thoroughbass_level_1' in df.columns:
                tb_level_columns = [col for col in df.columns if col.startswith('thoroughbass_level')]
                if 'thoroughbass_duration' in df.columns:
                    tb_columns = ['thoroughbass_duration'] + tb_level_columns
                else:
                    tb_columns = tb_level_columns
            else:
                tb_columns = ['thoroughbass_duration', 'thoroughbass_level_1']
            main_cols.extend(tb_columns)
        for col in main_cols:
            if (col not in df.columns) and (col not in new_cols):
                new_cols[col] = pd.Series(index=df.index, dtype='object')
        df = pd.concat([df, pd.DataFrame(new_cols)], axis=1)
        additional_cols = []
        if params['spanners']:
            spanner_ids = make_spanner_cols(df, logger=self.logger)
            if len(spanner_ids.columns) > 0:
                additional_cols.extend(spanner_ids.columns.to_list())
                df = pd.concat([df, spanner_ids], axis=1)
        for feature in kwargs.keys():
            additional_cols.extend([c for c in df.columns if feature in c and c not in main_cols])
        return df[main_cols + additional_cols]

    @cache
    def get_playthrough_mcs(self) -> Optional[pd.Series]:
        measures = self.ml()  # measures table without quarterbeats
        playthrough_mcs = make_playthrough2mc(measures, logger=self.logger)
        if len(playthrough_mcs) == 0:
            self.logger.warning(f"Error in the repeat structure: Did not reach the stopping value -1 in measures.next:\n{measures.set_index('mc').next}")
            playthrough_mcs = None
        else:
            self.logger.debug("Repeat structure successfully unfolded.")
        return playthrough_mcs


    def get_raw_labels(self):
        """ Returns a list of <harmony> tags from the parsed score.

        Returns
        -------
        :obj:`pandas.DataFrame`

        """
        cols = {'harmony_layer': 'Harmony/harmonyType',
                'label': 'Harmony/name',
                'nashville': 'Harmony/function',
                'absolute_root': 'Harmony/root',
                'absolute_base': 'Harmony/base',
                'leftParen': 'Harmony/leftParen',
                'rightParen': 'Harmony/rightParen',
                'offset_x': 'Harmony/offset:x',
                'offset_y': 'Harmony/offset:y',
                'color_r': 'Harmony/color:r',
                'color_g': 'Harmony/color:g',
                'color_b': 'Harmony/color:b',
                'color_a': 'Harmony/color:a'}
        std_cols = ['mc', 'mn', 'mc_onset', 'mn_onset', 'timesig', 'staff', 'voice', 'label',]
        main_cols = std_cols + Annotations.additional_cols
        sel = self._events.event == 'Harmony'
        df = self.add_standard_cols(self._events[sel]).dropna(axis=1, how='all')
        if len(df.index) == 0:
            return pd.DataFrame(columns=std_cols)
        df.rename(columns={v: k for k, v in cols.items() if v in df.columns}, inplace=True)
        if 'harmony_layer' in df.columns:
            df.harmony_layer.fillna(0, inplace=True)
        columns = [c for c in main_cols if c in df.columns]
        additional_cols = {c: c[8:] for c in df.columns if c[:8] == 'Harmony/' and c not in cols.values()}
        df.rename(columns=additional_cols, inplace=True)
        columns += list(additional_cols.values())
        return df[columns]


    def infer_mc(self, mn, mn_onset=0, volta=None):
        """ mn_onset and needs to be converted to mc_onset """
        try:
            mn = int(mn)
        except:
            # Check if MN has volta information, e.g. '16a' for first volta, or '16b' for second etc.
            m = re.match(r"^(\d+)([a-e])$", str(mn))
            if m is None:
                self.logger.error(f"MN {mn} is not a valid measure number.")
                raise
            mn = int(m.group(1))
            volta = ord(m.group(2)) - 96 # turn 'a' into 1, 'b' into 2 etc.
        try:
            mn_onset = Fraction(mn_onset)
        except:
            self.logger.error(f"The mn_onset {mn_onset} could not be interpreted as a fraction.")
            raise
        measures = self.ml()
        candidates = measures[measures['mn'] == mn]
        if len(candidates) == 0:
            self.logger.error(f"MN {mn} does not occur in measure list, which ends at MN {measures['mn'].max()}.")
            return
        if len(candidates) == 1:
            mc = candidates.iloc[0].mc
            self.logger.debug(f"MN {mn} has unique match with MC {mc}.")
            return mc, mn_onset
        if candidates.volta.notna().any():
            if volta is None:
                mc = candidates.iloc[0].mc
                self.logger.warning(f"""MN {mn} is ambiguous because it is a measure with first and second endings, but volta has not been specified.
The first ending MC {mc} is being used. Suppress this warning by using disambiguating endings such as '16a' for first or '16b' for second.
{candidates[['mc', 'mn', 'mc_offset', 'volta']]}""")
                return mc, mn_onset
            candidates = candidates[candidates.volta == volta]
        if len(candidates) == 1:
            mc = candidates.iloc[0].mc
            self.logger.debug(f"MN {mn}, volta {volta} has unique match with MC {mc}.")
            return mc, mn_onset
        if len(candidates) == 0:
            self.logger.error(f"Volta selection failed")
            return None, None
        if mn_onset == 0:
            mc = candidates.iloc[0].mc
            return mc, mn_onset
        right_boundaries = candidates.act_dur + candidates.act_dur.shift().fillna(0)
        left_boundary = 0
        for i, right_boundary in enumerate(sorted(right_boundaries)):
            j = i
            if mn_onset < right_boundary:
                mc_onset = mn_onset - left_boundary
                break
            left_boundary = right_boundary
        mc = candidates.iloc[j].mc
        if left_boundary == right_boundary:
            self.logger.warning(f"The onset {mn_onset} is bigger than the last possible onset of MN {mn} which is {right_boundary}")
        return mc, mc_onset

    def get_texts(self, only_header: bool = True) -> Dict[str, str]:
        """Process <Text> nodes (normally attached to <Staff id="1">)."""
        texts = defaultdict(set)
        tags = self.soup.find_all('Text')
        for t in tags:
            txt, style = tag2text(t)
            if style == 'Title':
                style = 'title_text'
            elif style == 'Subtitle':
                style = 'subtitle_text'
            elif style == 'Composer':
                style = 'composer_text'
            elif style == 'Lyricist':
                style = 'lyricist_text'
            elif style == 'Instrument Name (Part)':
                style = 'part_name_text'
            else:
                if only_header:
                    continue
                style = 'text'
            texts[style].add(txt)
        return {st: '; '.join(txt) for st, txt in texts.items()}



    def _get_metadata(self):
        """


        Returns
        -------
        :obj:`dict`
        """
        assert self.soup is not None, "The file's XML needs to be loaded. Get metadata from the 'metadata' property or use the method make_writeable()"
        nav_str2str = lambda s: '' if s is None else str(s)
        data = {tag['name']: nav_str2str(tag.string) for tag in self.soup.find_all('metaTag')}
        data.update(self.get_texts())
        if 'reviewer' in data:
            if 'reviewers' in data:
                self.logger.warning("Score properties contain a superfluous key called 'reviewer'. "
                               "Please merge with the value for 'reviewers' and delete.")
            else:
                self.logger.info("The key 'reviewer' contained in the Score properties was automatically "
                            "renamed to 'reviewers' when extracting metadata.")
                data['reviewers'] = data['reviewer']
                del(data['reviewer'])
        if 'annotator' in data:
            if 'annotators' in data:
                self.logger.warning("Score properties contain a superfluous key called 'annotator'. "
                               "Please merge with the value for 'annotators' and delete.")
            else:
                self.logger.info("The key 'annotator' contained in the Score properties was automatically "
                            "renamed to 'annotators' when extracting metadata.")
                data['annotators'] = data['annotator']
                del(data['annotator'])
        for name, value in data.items():
            # check for columns with same name but different capitalization
            name_lwr = name.lower()
            if name == name_lwr:
                continue
            if name_lwr in data:
                self.logger.warning(f"Metadata contain the fields {name} and {name_lwr}. Please merge.")
            elif name_lwr in ('harmony_version', 'annotators', 'reviewers'):
                data[name_lwr] = value
                del(data[name])
                self.logger.warning(f"Wrongly spelled metadata field {name} read as {name_lwr}.")
        # measures properties
        measures = self.measures()
        ## time signatures
        ts_groups, _ = adjacency_groups(measures.timesig)
        mc_ts = measures.groupby(ts_groups)[['mc', 'timesig']].head(1)
        timesigs = dict(mc_ts.values)
        data['TimeSig'] = timesigs
        ## key signatures
        ks_groups, _ = adjacency_groups(measures.keysig)
        mc_ks = measures.groupby(ks_groups)[['mc', 'keysig']].head(1)
        keysigs = {int(k): int(v) for k, v in mc_ks.values}
        data['KeySig']  = keysigs
        ## last measure counts & numbers, total duration in quarters
        last_measure = measures.iloc[-1]
        data['last_mc'] = int(last_measure.mc)
        data['last_mn'] = int(last_measure.mn)
        data['length_qb'] = round(measures.duration_qb.sum(), 2)
        ## the same unfolded
        unfolded_measures = self.measures(unfold=True)
        if unfolded_measures is None:
            for aspect in ('last_mc_unfolded', 'last_mn_unfolded', 'length_qb_unfolded', ):
                data[aspect] = None
        else:
            data['last_mc_unfolded'] = int(max(unfolded_measures.mc_playthrough))
            if 'mn_playthrough' in unfolded_measures.columns:
                unfolded_mn = unfolded_measures.mn_playthrough.nunique()
                if measures.iloc[0].mn == 0:
                    unfolded_mn -= 1
                data['last_mn_unfolded'] = unfolded_mn
            else:
                data['last_mn_unfolded'] = None
            data['length_qb_unfolded'] = round(unfolded_measures.duration_qb.sum(), 2)
        if self.has_voltas:
            data['volta_mcs'] = list(list(list(mcs) for mcs in group.values()) for group in self.volta_structure.values())

        # labels
        all_labels = self.get_raw_labels()
        if len(all_labels) > 0:
            decoded_labels = decode_harmonies(all_labels, return_series=True, logger=self.logger)
            matches_dcml = decoded_labels[decoded_labels.notna()].str.match(DCML_DOUBLE_REGEX)
            n_dcml = int(matches_dcml.sum())
            data['guitar_chord_count'] = len(all_labels) - n_dcml
            data['label_count'] = n_dcml
        else:
            data['guitar_chord_count'] = 0
            data['label_count'] = 0
        data['form_label_count'] = self.n_form_labels
        annotated_key = None
        for harmony_tag in self.soup.find_all('Harmony'):
            label = harmony_tag.find('name')
            if label is not None and label.string is not None:
                m = re.match(r"^\.?([A-Ga-g](#+|b+)?)\.", label.string)
                if m is not None:
                    annotated_key = m.group(1)
                    break
        if annotated_key is not None:
            data['annotated_key'] = annotated_key

        data['musescore'] = self.version
        data['ms3_version'] = __version__

        # notes
        notes = self.nl()
        if len(notes.index) == 0:
            data['all_notes_qb'] = 0.
            data['n_onsets'] = 0
            return data
        has_drumset = len(self.staff2drum_map) > 0
        data['has_drumset'] = has_drumset
        data['all_notes_qb'] = round((notes.duration * 4.).sum(), 2)
        not_tied = ~notes.tied.isin((0, -1))
        data['n_onsets'] = int(sum(not_tied))
        data['n_onset_positions'] = notes[not_tied].groupby(['mc', 'mc_onset']).size().shape[0]
        staff_groups = notes.groupby('staff').midi
        ambitus = {}
        for staff, min_tpc, min_midi in notes.loc[staff_groups.idxmin(), ['staff', 'tpc', 'midi', ]].itertuples(name=None, index=False):
            if staff in self.staff2drum_map:
                continue
            ambitus[staff] = {'min_midi': int(min_midi),
                              'min_name': fifths2name(min_tpc, min_midi, logger=self.logger)}
        for staff, max_tpc, max_midi in notes.loc[staff_groups.idxmax(), ['staff', 'tpc', 'midi', ]].itertuples(name=None, index=False):
            if staff in self.staff2drum_map:
                # no ambitus for drum parts
                continue
            ambitus[staff]['max_midi'] = int(max_midi)
            ambitus[staff]['max_name'] = fifths2name(max_tpc, max_midi, logger=self.logger)
        data['parts'] = {f"part_{i}": get_part_info(part) for i, part in enumerate(self.soup.find_all('Part'), 1)}
        # for including the metadata as one line in metadata.tsv the function utils.metadata2series() is used
        # which updates `data` with the items of all part dictionaries, removing they key 'parts' afterwards
        for part, part_dict in data['parts'].items():
            for id in part_dict['staves']:
                part_dict[f"staff_{id}_ambitus"] = ambitus[id] if id in ambitus else {}
        ambitus_tuples = [tuple(amb_dict.values()) for amb_dict in ambitus.values() if amb_dict != {}]
        if len(ambitus_tuples) == 0:
            self.logger.info(f"The score does not seem to contain any pitched events. No indication of ambitus possible.")
            data['ambitus'] = {}
        else:
            # computing global ambitus
            mimi, mina, mami, mana = zip(*ambitus_tuples)
            min_midi, max_midi = min(mimi), max(mami)
            data['ambitus'] = {
                                'min_midi': min_midi,
                                'min_name': mina[mimi.index(min_midi)],
                                'max_midi': max_midi,
                                'max_name': mana[mami.index(max_midi)],
                              }
        return data

    @property
    def version(self):
        return str(self.soup.find('programVersion').string)

    def add_standard_cols(self, df: pd.DataFrame) -> pd.DataFrame:
        """Ensures that the DataFrame's first columns are ['mc', 'mn', ('volta'), 'timesig', 'mc_offset']"""
        ml_columns = ['mn', 'timesig', 'mc_offset']
        if self.has_voltas:
            ml_columns.insert(1, 'volta')
        add_cols = ['mc'] + [c for c in ml_columns if c not in df.columns]
        df =  df.merge(self.ml()[add_cols], on='mc', how='left')
        df['mn_onset'] =  df.mc_onset + df.mc_offset
        return df[[col for col in df.columns if not col == 'mc_offset']]


    def delete_label(self, mc, staff, voice, mc_onset, empty_only=False):
        """ Delete a label from a particular position (if there is one).

        Parameters
        ----------
        mc : :obj:`int`
            Measure count.
        staff, voice
            Notational layer in which to delete the label.
        mc_onset : :obj:`fractions.Fraction`
            mc_onset
        empty_only : :obj:`bool`, optional
            Set to True if you want to delete only empty harmonies. Since normally all labels at the defined position
            are deleted, this flag is needed to prevent deleting non-empty <Harmony> tags.

        Returns
        -------
        :obj:`bool`
            Whether a label was deleted or not.
        """
        self.make_writeable()
        measure = self.tags[mc][staff][voice]
        if mc_onset not in measure:
            self.logger.warning(f"Nothing to delete for MC {mc} mc_onset {mc_onset} in staff {staff}, voice {voice}.")
            return False
        elements = measure[mc_onset]
        element_names = [e['name'] for e in elements]
        if not 'Harmony' in element_names:
            self.logger.warning(f"No harmony found at MC {mc}, mc_onset {mc_onset}, staff {staff}, voice {voice}.")
            return False
        if 'Chord' in element_names and 'location' in element_names:
            NotImplementedError(f"Check MC {mc}, mc_onset {mc_onset}, staff {staff}, voice {voice}:\n{elements}")
        onsets = sorted(measure)
        ix = onsets.index(mc_onset)
        is_first = ix == 0
        is_last = ix == len(onsets) - 1
        # delete_locations = True

        _, name = get_duration_event(elements)
        if name is None:
            # this label is not attached to a chord or rest and depends on <location> tags, i.e. <location> tags on
            # previous and subsequent onsets might have to be adapted
            n_locs = element_names.count('location')
            if is_first:
                all_dur_ev = sum(True for os, tag_list in measure.items() if get_duration_event(tag_list)[0] is not None)
                if all_dur_ev > 0:
                    assert n_locs > 0, f"""The label on MC {mc}, mc_onset {mc_onset}, staff {staff}, voice {voice} is the first onset
in a measure with subsequent durational events but has no <location> tag"""
                prv_n_locs = 0
                # if not is_last:
                #     delete_locations = False
            else:
                prv_onset = onsets[ix - 1]
                prv_elements = measure[prv_onset]
                prv_names = [e['name'] for e in prv_elements]
                prv_n_locs = prv_names.count('location')

            if n_locs == 0:
                # The current onset has no <location> tag. This presumes that it is the last onset in the measure.
                if not is_last:
                    raise NotImplementedError(
f"The label on MC {mc}, mc_onset {mc_onset}, staff {staff}, voice {voice} is not on the last onset but has no <location> tag.")
                if prv_n_locs > 0 and len(element_names) == 1:
                    # this harmony is the only event on the last onset, therefore the previous <location> tag can be deleted
                    if prv_names[-1] != 'location':
                        raise NotImplementedError(
f"Location tag is not the last element in MC {mc}, mc_onset {onsets[ix-1]}, staff {staff}, voice {voice}.")
                    prv_elements[-1]['tag'].decompose()
                    del(measure[prv_onset][-1])
                    if len(measure[prv_onset]) == 0:
                        del(measure[prv_onset])
                    self.logger.debug(f"""Removed <location> tag in MC {mc}, mc_onset {prv_onset}, staff {staff}, voice {voice}  
because it precedes the label to be deleted which is the voice's last onset, {mc_onset}.""")

            elif n_locs == 1:
                if not is_last and not is_first:
                    # This presumes that the previous onset has at least one <location> tag which needs to be adapted
#                     assert prv_n_locs > 0, f"""The label on MC {mc}, mc_onset {mc_onset}, staff {staff}, voice {voice} locs forward
# but the previous onset {prv_onset} has no <location> tag."""
#                     if prv_names[-1] != 'location':
#                         raise NotImplementedError(
#     f"Location tag is not the last element in MC {mc}, mc_onset {prv_onset}, staff {staff}, voice {voice}.")
                    if prv_n_locs > 0:
                        cur_loc_dur = Fraction(elements[element_names.index('location')]['duration'])
                        prv_loc_dur = Fraction(prv_elements[-1]['duration'])
                        prv_loc_tag = prv_elements[-1]['tag']
                        new_loc_dur = prv_loc_dur + cur_loc_dur
                        prv_loc_tag.fractions.string = str(new_loc_dur)
                        measure[prv_onset][-1]['duration'] = new_loc_dur
                    else:
                        self.logger.debug(f"""The label on MC {mc}, mc_onset {mc_onset}, staff {staff}, voice {voice} locs forward 
# but the previous onset {prv_onset} has no <location> tag:\n{prv_elements}""")
                # else: proceed with deletion

            elif n_locs == 2:
                # this onset has two <location> tags meaning that if the next onset has a <location> tag, too, a second
                # one needs to be added
                assert prv_n_locs == 0, f"""The label on MC {mc}, mc_onset {mc_onset}, staff {staff}, voice {voice} has two 
<location> tags but the previous onset {prv_onset} has one, too."""
                if not is_last:
                    nxt_onset = onsets[ix + 1]
                    nxt_elements = measure[nxt_onset]
                    nxt_names = [e['name'] for e in nxt_elements]
                    nxt_n_locs = nxt_names.count('location')
                    _, nxt_name = get_duration_event(nxt_elements)
                    if nxt_name is None:
                        # The next onset is neither a chord nor a rest and therefore it needs to have exactly one
                        # location tag and a second one needs to be added based on the first one being deleted
                        nxt_is_last = ix + 1 == len(onsets) - 1
                        if not nxt_is_last:
                            assert nxt_n_locs == 1, f"""The label on MC {mc}, mc_onset {mc_onset}, staff {staff}, voice {voice} has two 
<location> tags but the next onset {nxt_onset} has {nxt_n_locs if nxt_n_locs > 1 else 
"none although it's neither a chord nor a rest, nor the last onset,"}."""
                            if nxt_names[-1] != 'location':
                                raise NotImplementedError(
f"Location tag is not the last element in MC {mc}, mc_onset {nxt_onset}, staff {staff}, voice {voice}.")
                        if element_names[-1] != 'location':
                            raise NotImplementedError(
f"Location tag is not the last element in MC {mc}, mc_onset {mc_onset}, staff {staff}, voice {voice}.")
                        neg_loc_dur = Fraction(elements[element_names.index('location')]['duration'])
                        assert neg_loc_dur < 0, f"""Location tag in MC {mc}, mc_onset {nxt_onset}, staff {staff}, voice {voice}
should be negative but is {neg_loc_dur}."""
                        pos_loc_dur = Fraction(elements[-1]['duration'])
                        new_loc_value = neg_loc_dur + pos_loc_dur
                        new_tag = self.new_location(new_loc_value)
                        nxt_elements[0]['tag'].insert_before(new_tag)
                        remember = {
                            'name': 'location',
                            'duration': new_loc_value,
                            'tag': new_tag
                        }
                        measure[nxt_onset].insert(0, remember)
                        self.logger.debug(f"""Added a new negative <location> tag to the subsequent mc_onset {nxt_onset} in 
order to prepare the label deletion on MC {mc}, mc_onset {mc_onset}, staff {staff}, voice {voice}.""")
                # else: proceed with deletions because it has no effect on a subsequent onset
            else:
                raise NotImplementedError(
f"Too many location tags in MC {mc}, mc_onset {prv_onset}, staff {staff}, voice {voice}.")
        # else: proceed with deletions because the <Harmony> is attached to a durational event (Rest or Chord)

        ##### Here the actual removal takes place.
        deletions = []
        delete_location = False
        if name is None and 'location' in element_names:
            other_elements = sum(e not in ('Harmony', 'location') for e in element_names)
            delete_location = is_last or (mc_onset > 0 and other_elements == 0)
        labels = [e for e in elements if e['name'] == 'Harmony']
        if empty_only:
            empty = [e for e in labels if e['tag'].find('name') is None or e['tag'].find('name').string is None]
            if len(empty) == 0:
                self.logger.info(f"No empty label to delete at MC {mc}, mc_onset {mc_onset}, staff {staff}, voice {voice}.")
            elif len(empty) < len(labels):
                # if there are additional non-empty labels, delete nothing but the empty ones
                elements = empty


        for i, e in enumerate(elements):
            if e['name'] == 'Harmony' or (e['name']  == 'location' and delete_location):
                e['tag'].decompose()
                deletions.append(i)
                self.logger.debug(f"<{e['name']}>-tag deleted in MC {mc}, mc_onset {mc_onset}, staff {staff}, voice {voice}.")
        for i in reversed(deletions):
            del(measure[mc_onset][i])
        if len(measure[mc_onset]) == 0:
            del(measure[mc_onset])
        self.remove_empty_voices(mc, staff)
        return len(deletions) > 0


    def remove_empty_voices(self, mc, staff):
        voice_tags = self.measure_nodes[staff][mc].find_all('voice')
        dict_keys = sorted(self.tags[mc][staff])
        assert len(dict_keys) == len(voice_tags), f"""In MC {mc}, staff {staff}, there are {len(voice_tags)} <voice> tags
but the keys of _MSCX_bs4.tags[{mc}][{staff}] are {dict_keys}."""
        for key, tag in zip(reversed(dict_keys), reversed(voice_tags)):
            if len(self.tags[mc][staff][key]) == 0:
                tag.decompose()
                del(self.tags[mc][staff][key])
                self.logger.debug(f"Empty <voice> tag of voice {key} deleted in MC {mc}, staff {staff}.")
            else:
                # self.logger.debug(f"No superfluous <voice> tags in MC {mc}, staff {staff}.")
                break

    def make_writeable(self):
        if self.read_only:
            self.read_only = False
            with temporarily_suppress_warnings(self) as self:
                # This is an automatic re-parse which does not have to be logged again
                self.parse_measures()


    def add_label(self, label, mc, mc_onset, staff=1, voice=1, **kwargs):
        """ Adds a single label to the current XML in form of a new
        <Harmony> (and maybe also <location>) tag.

        Parameters
        ----------
        label
        mc
        mc_onset
        staff
        voice
        kwargs

        Returns
        -------

        """
        if pd.isnull(label) and len(kwargs) == 0:
            self.logger.error(f"Label cannot be '{label}'")
            return False
        assert mc_onset >= 0, f"Cannot attach label {label} to negative onset {mc_onset} at MC {mc}, staff {staff}, voice {voice}"
        self.make_writeable()
        if mc not in self.tags:
            self.logger.error(f"MC {mc} not found.")
            return False
        if staff not in self.measure_nodes:
            try:
                # maybe a negative integer?
                staff = list(self.measure_nodes.keys())[staff]
            except:
                self.logger.error(f"Staff {staff} not found.")
                return False
        if voice not in [1, 2, 3, 4]:
            self.logger.error(f"Voice needs to be 1, 2, 3, or 4, not {voice}.")
            return False

        mc_onset = Fraction(mc_onset)
        label_name = kwargs['decoded'] if 'decoded' in kwargs else label
        if voice not in self.tags[mc][staff]:
            # Adding label to an unused voice that has to be created
            existing_voices = self.measure_nodes[staff][mc].find_all('voice')
            n = len(existing_voices)
            if not voice <= n:
                last = existing_voices[-1]
                while voice > n:
                    last = self.new_tag('voice', after=last)
                    n += 1
                remember = self.insert_label(label=label, loc_before=None if mc_onset == 0 else mc_onset, within=last, **kwargs)
                self.tags[mc][staff][voice] = defaultdict(list)
                self.tags[mc][staff][voice][mc_onset] = remember
                self.logger.debug(f"Added {label_name} to empty {voice}{ordinal_suffix(voice)} voice in MC {mc} at mc_onset {mc_onset}.")
                return True

        measure = self.tags[mc][staff][voice]
        if mc_onset in measure:
            # There is an event (chord or rest) with the same onset to attach the label to
            elements = measure[mc_onset]
            names = [e['name'] for e in elements]
            _, name = get_duration_event(elements)
            # insert before the first tag that is not in the tags_before_label list
            tags_before_label = ['BarLine', 'Clef', 'Dynamic', 'endTuplet', 'FiguredBass', 'KeySig', 'location', 'StaffText', 'Tempo', 'TimeSig']
            try:
                ix, before = next((i, element['tag']) for i, element in enumerate(elements) if element['name'] not in
                              tags_before_label )
                remember = self.insert_label(label=label, before=before, **kwargs)
            except:
                self.logger.debug(f"""'{label}' is to be inserted at MC {mc}, onset {mc_onset}, staff {staff}, voice {voice},
where there is no Chord or Rest, just: {elements}.""")
                l = len(elements)
                if 'FiguredBass' in names:
                    ix, after = next((i, elements[i]['tag']) for i in range(l) if elements[i]['name'] == 'FiguredBass')
                else:
                    if l > 1 and names[-1] == 'location':
                        ix = l - 1
                    else:
                        ix = l
                    after = elements[ix-1]['tag']
                try:
                    remember = self.insert_label(label=label, after=after, **kwargs)
                except Exception as e:
                    self.logger.warning(f"Inserting label '{label}' at mc {mc}, onset {mc_onset} failed with '{e}'")
                    return False
            measure[mc_onset].insert(ix, remember[0])
            old_names = list(names)
            names.insert(ix, 'Harmony')
            if name is None:
                self.logger.debug(f"""MC {mc}, mc_onset {mc_onset}, staff {staff}, voice {voice} had only these tags (and no <Chord> or <Rest>):
{old_names}\nAfter insertion: {names}""")
            else:
                self.logger.debug(f"Added {label_name} to {name} in MC {mc}, mc_onset {mc_onset}, staff {staff}, voice {voice}.")
            if 'Harmony' in old_names:
                self.logger.debug(
                    f"There had already been a label.")
            return True


        # There is no event to attach the label to
        ordered = list(reversed(sorted(measure)))
        assert len(ordered) > 0, f"MC {mc} empty in staff {staff}, voice {voice}?"
        try:
            prv_pos, nxt_pos = next((prv, nxt)
                                    for prv, nxt
                                    in zip(ordered + [None], [None] + ordered)
                                    if prv < mc_onset)
        except:
            self.logger.error(f"No event occurs before onset {mc_onset} at MC {mc}, staff {staff}, voice {voice}. All elements: {ordered}")
            raise
        prv = measure[prv_pos]
        nxt = None if nxt_pos is None else measure[nxt_pos]
        prv_names = [e['name'] for e in prv]
        prv_ix, prv_name = get_duration_event(prv)
        if nxt is not None:
            nxt_names = [e['name'] for e in nxt]
            _, nxt_name = get_duration_event(nxt)
        prv_name = ', '.join(f"<{e}>" for e in prv_names if e != 'location')
        # distinguish six cases: prv can be [event, location], nxt can be [event, location, None]
        if prv_ix is not None:
            # prv is event (chord or rest)
            if nxt is None:
                loc_after = prv_pos + prv[prv_ix]['duration'] - mc_onset
                # i.e. the ending of the last event minus the onset
                remember = self.insert_label(label=label, loc_before= -loc_after, after=prv[prv_ix]['tag'], **kwargs)
                self.logger.debug(f"Added {label_name} at {loc_after} before the ending of MC {mc}'s last {prv_name}.")
            elif nxt_name is not None or nxt_names.count('location') == 0:
                # nxt is event (chord or rest) or something at onset 1 (after all sounding events, e.g. <Segment>)
                loc_after = nxt_pos - mc_onset
                remember = self.insert_label(label=label, loc_before=-loc_after, loc_after=loc_after,
                                             after=prv[prv_ix]['tag'], **kwargs)
                self.logger.debug(f"MC {mc}: Added {label_name} at {loc_after} before the {nxt_name} at mc_onset {nxt_pos}.")
            else:
                # nxt is not a sounding event and has location tag(s)
                nxt_name = ', '.join(f"<{e}>" for e in nxt_names if e != 'location')
                loc_ix = nxt_names.index('location')
                loc_dur = nxt[loc_ix]['duration']
                assert loc_dur <= 0, f"Positive location tag at MC {mc}, mc_onset {nxt_pos} when trying to insert {label_name} at mc_onset {mc_onset}: {nxt}"
#                 if nxt_pos + loc_dur == mc_onset:
#                     self.logger.info(f"nxt_pos: {nxt_pos}, loc_dur: {loc_dur}, mc_onset: {mc_onset}")
#                     # label to be positioned with the same location
#                     remember = self.insert_label(label=label, after=nxt[-1]['tag'], **kwargs)
#                     self.logger.debug(
#                         f"""MC {mc}: Joined {label_name} with the {nxt_name} occuring at {loc_dur} before the ending
# of the {prv_name} at mc_onset {prv_pos}.""")
#                 else:
                loc_before = loc_dur - nxt_pos + mc_onset
                remember = self.insert_label(label=label, loc_before=loc_before, before=nxt[loc_ix]['tag'], **kwargs)
                loc_after = nxt_pos - mc_onset
                nxt[loc_ix]['tag'].fractions.string = str(loc_after)
                nxt[loc_ix]['duration'] = loc_after
                self.logger.debug(f"""MC {mc}: Added {label_name} at {-loc_before} before the ending of the {prv_name} at mc_onset {prv_pos}
and {loc_after} before the subsequent\n{nxt}.""")

        else:
            # prv has location tag(s)
            loc_before = mc_onset - prv_pos
            if nxt is None:
                remember = self.insert_label(label=label, loc_before=loc_before, after=prv[-1]['tag'], **kwargs)
                self.logger.debug(f"MC {mc}: Added {label_name} at {loc_before} after the previous {prv_name} at mc_onset {prv_pos}.")
            else:
                try:
                    loc_ix = next(i for i, name in zip(range(len(prv_names) - 1, -1, -1), reversed(prv_names)) if name == 'location')
                except:
                    self.logger.error(f"Trying to add {label_name} to MC {mc}, staff {staff}, voice {voice}, onset {mc_onset}: The tags of mc_onset {prv_pos} should include a <location> tag but don't:\n{prv}")
                    raise
                prv[loc_ix]['tag'].fractions.string = str(loc_before)
                prv[loc_ix]['duration'] = loc_before
                loc_after = nxt_pos - mc_onset
                remember = self.insert_label(label=label, loc_after=loc_after, after=prv[loc_ix]['tag'], **kwargs)
                if nxt_name is None:
                    nxt_name = ', '.join(f"<{e}>" for e in nxt_names if e != 'location')
                self.logger.debug(f"""MC {mc}: Added {label_name} at {loc_before} after the previous {prv_name} at mc_onset {prv_pos}
and {loc_after} before the subsequent {nxt_name}.""")

        # if remember[0]['name'] == 'location':
        #     measure[prv_pos].append(remember[0])
        #     measure[mc_onset] = remember[1:]
        # else:
        measure[mc_onset] = remember
        return True






    def insert_label(self, label, loc_before=None, before=None, loc_after=None, after=None, within=None, **kwargs):
        tag = self.new_label(label, before=before, after=after, within=within, **kwargs)
        remember = [dict(
                        name = 'Harmony',
                        duration = Fraction(0),
                        tag = tag
                    )]
        if loc_before is not None:
            location = self.new_location(loc_before)
            tag.insert_before(location)
            remember.insert(0, dict(
                        name = 'location',
                        duration =loc_before,
                        tag = location
                    ))
        if loc_after is not None:
            location = self.new_location(loc_after)
            tag.insert_after(location)
            remember.append(dict(
                        name = 'location',
                        duration =loc_after,
                        tag =location
                    ))
        return remember


    def change_label_color(self, mc, mc_onset, staff, voice, label, color_name=None, color_html=None, color_r=None, color_g=None, color_b=None, color_a=None):
        """  Change the color of an existing label.

        Parameters
        ----------
        mc : :obj:`int`
            Measure count of the label
        mc_onset : :obj:`fractions.Fraction`
            Onset position to which the label is attached.
        staff : :obj:`int`
            Staff to which the label is attached.
        voice : :obj:`int`
            Notational layer to which the label is attached.
        label : :obj:`str`
            (Decoded) label.
        color_name, color_html : :obj:`str`, optional
            Two ways of specifying the color.
        color_r, color_g, color_b, color_a : :obj:`int` or :obj:`str`, optional
            To specify a RGB color instead, pass at least, the first three. ``color_a`` (alpha = opacity) defaults
            to 255.
        """
        if label == 'empty_harmony':
            self.logger.debug("Empty harmony was skipped because the color wouldn't change anything.")
            return True
        params = [color_name, color_html, color_r, color_g, color_b, color_a]
        rgba = color_params2rgba(*params)
        if rgba is None:
            given_params = [p for p in params if p is not None]
            self.logger.warning(f"Parameters could not be turned into a RGBA color: {given_params}")
            return False
        self.make_writeable()
        if mc not in self.tags:
            self.logger.error(f"MC {mc} not found.")
            return False
        if staff not in self.tags[mc]:
            self.logger.error(f"Staff {staff} not found.")
            return False
        if voice not in [1, 2, 3, 4]:
            self.logger.error(f"Voice needs to be 1, 2, 3, or 4, not {voice}.")
            return False
        if voice not in self.tags[mc][staff]:
            self.logger.error(f"Staff {staff}, MC {mc} has no voice {voice}.")
            return False
        measure = self.tags[mc][staff][voice]
        mc_onset = Fraction(mc_onset)
        if mc_onset not in measure:
            self.logger.error(f"Staff {staff}, MC {mc}, voice {voice} has no event on mc_onset {mc_onset}.")
            return False
        elements = measure[mc_onset]
        harmony_tags = [e['tag'] for e in elements if e['name'] == 'Harmony']
        n_labels = len(harmony_tags)
        if n_labels == 0:
            self.logger.error(f"Staff {staff}, MC {mc}, voice {voice}, mc_onset {mc_onset} has no labels.")
            return False
        labels = [decode_harmony_tag(t) for t in harmony_tags]
        try:
            ix = labels.index(label)
        except:
            self.logger.error(f"Staff {staff}, MC {mc}, voice {voice}, mc_onset {mc_onset} has no label '{label}'.")
            return False
        tag = harmony_tags[ix]
        attrs = rgba2attrs(rgba)
        if tag.color is None:
            tag_order = ['absolute_base', 'function', 'name', 'rootCase', 'absolute_root']
            after = next(tag.find(t) for t in tag_order if tag.find(t) is not None)
            self.new_tag('color', attributes=attrs, after=after)
        else:
            for k, v in attrs.items():
                tag.color[k] = v
        return True







    def new_label(self, label, harmony_layer=None, after=None, before=None, within=None, absolute_root=None, rootCase=None, absolute_base=None,
                  leftParen=None, rightParen=None, offset_x=None, offset_y=None, nashville=None, decoded=None,
                  color_name=None, color_html=None, color_r=None, color_g=None, color_b=None, color_a=None,
                  placement=None, minDistance=None, style=None, z=None):
        tag = self.new_tag('Harmony')
        if not pd.isnull(harmony_layer):
            try:
                harmony_layer = int(harmony_layer)
            except:
                if harmony_layer[0] in ('1', '2'):
                    harmony_layer = int(harmony_layer[0])
            # only include <harmonyType> tag for harmony_layer 1 and 2 (MuseScore's Nashville Numbers and Roman Numerals)
            if harmony_layer in (1, 2):
                _ = self.new_tag('harmonyType', value=harmony_layer, within=tag)
        if not pd.isnull(leftParen):
            _ = self.new_tag('leftParen', within=tag)
        if not pd.isnull(absolute_root):
            _ = self.new_tag('root', value=absolute_root, within=tag)
        if not pd.isnull(rootCase):
            _ = self.new_tag('rootCase', value=rootCase, within=tag)
        if not pd.isnull(label):
            if label == '/':
                label = ""
            _ = self.new_tag('name', value=label, within=tag)
        else:
            assert not pd.isnull(absolute_root), "Either label or root need to be specified."

        if not pd.isnull(z):
            _ = self.new_tag('z', value=z, within=tag)
        if not pd.isnull(style):
            _ = self.new_tag('style', value=style, within=tag)
        if not pd.isnull(placement):
            _ = self.new_tag('placement', value=placement, within=tag)
        if not pd.isnull(minDistance):
            _ = self.new_tag('minDistance', value=minDistance, within=tag)
        if not pd.isnull(nashville):
            _ = self.new_tag('function', value=nashville, within=tag)
        if not pd.isnull(absolute_base):
            _ = self.new_tag('base', value=absolute_base, within=tag)

        rgba = color_params2rgba(color_name, color_html, color_r, color_g, color_b, color_a)
        if rgba is not None:
            attrs = rgba2attrs(rgba)
            _ = self.new_tag('color', attributes=attrs, within=tag)

        if not pd.isnull(offset_x) or not pd.isnull(offset_y):
            if pd.isnull(offset_x):
                offset_x = '0'
            if pd.isnull(offset_y):
                offset_y = '0'
            _ = self.new_tag('offset', attributes={'x': offset_x, 'y': offset_y}, within=tag)
        if not pd.isnull(rightParen):
            _ = self.new_tag('rightParen', within=tag)
        if after is not None:
            after.insert_after(tag)
        elif before is not None:
            before.insert_before(tag)
        elif within is not None:
            within.append(tag)
        return tag


    def new_location(self, location):
        tag = self.new_tag('location')
        _ = self.new_tag('fractions', value=str(location), within=tag)
        return tag



    def new_tag(self, name, value=None, attributes={}, after=None, before=None, within=None):
        tag = self.soup.new_tag(name)
        if value is not None:
            tag.string = str(value)
        for k, v in attributes.items():
            tag.attrs[k] = v

        if after is not None:
            after.insert_after(tag)
        elif before is not None:
            before.insert_before(tag)
        elif within is not None:
            within.append(tag)

        return tag


    def color_notes(self,
                    from_mc: int,
                    from_mc_onset: Fraction,
                    to_mc: Optional[int] = None,
                    to_mc_onset: Optional[Fraction] = None,
                    midi: List[int] = [],
                    tpc: List[int] = [],
                    inverse: bool = False,
                    color_name: Optional[str] = None,
                    color_html: Optional[str] = None,
                    color_r: Optional[int] = None,
                    color_g: Optional[int] = None,
                    color_b: Optional[int] = None,
                    color_a: Optional[int] = None,
                    ) -> Tuple[List[Fraction], List[Fraction]]:
        """ Colors all notes occurring in a particular score segment in one particular color, or
        only those (not) pertaining to a collection of MIDI pitches or Tonal Pitch Classes (TPC).

        Args:
          from_mc: MC in which the score segment starts.
          from_mc_onset: mc_onset where the score segment starts.
          to_mc: MC in which the score segment ends. If not specified, the segment ends at the end of the score.
          to_mc_onset: If ``to_mc`` is defined, the mc_onset where the score segment ends.
          midi: Collection of MIDI numbers to use as a filter or an inverse filter (depending on ``inverse``).
          tpc: Collection of Tonal Pitch Classes (C=0, G=1, F=-1 etc.) to use as a filter or an inverse filter (depending on ``inverse``).
          inverse:
              By default, only notes where all specified filters (midi and/or tpc) apply are colored.
              Set to True to color only those notes where none of the specified filters match.
          color_name:
              Specify the color either as a name, or as HTML color, or as RGB(A). Name can be a CSS color or
              a MuseScore color (see :py:attr:`utils.MS3_COLORS`).
          color_html:
              Specify the color either as a name, or as HTML color, or as RGB(A). An HTML color
              needs to be string of length 6.
          color_r: If you specify the color as RGB(A), you also need to specify color_g and color_b.
          color_g: If you specify the color as RGB(A), you also need to specify color_r and color_b.
          color_b: If you specify the color as RGB(A), you also need to specify color_r and color_g.
          color_a: If you have specified an RGB color, the alpha value defaults to 255 unless specified otherwise.

        Returns:
          List of durations (in fractions) of all notes that have been colored.
          List of durations (in fractions) of all notes that have not been colored.
        """
        if len(self.tags) == 0:
            if self.read_only:
                self.logger.error("Score is read_only.")
            else:
                self.logger.error(f"Score does not include any parsed tags.")
            return

        rgba = color_params2rgba(color_name, color_html, color_r, color_g, color_b, color_a)
        if rgba is None:
            self.logger.error(f"Pass a valid color value.")
            return
        if color_name is None:
            color_name = rgb_tuple2format(rgba[:3], format='name')
        color_attrs = rgba2attrs(rgba)

        str_midi = [str(m) for m in midi]
        # MuseScore's TPCs are shifted such that C = 14:
        ms_tpc = [str(t + 14) for t in tpc]

        until_end = pd.isnull(to_mc)
        negation = ' not' if inverse else ''
        colored_durations, untouched_durations = [], []
        for mc, staves in self.tags.items():
            if mc < from_mc or (not until_end and mc > to_mc):
                continue
            for staff, voices in staves.items():
                for voice, onsets in voices.items():
                    for onset, tag_dicts in onsets.items():
                        if mc == from_mc and onset < from_mc_onset:
                            continue
                        if not until_end and mc == to_mc and onset >= to_mc_onset:
                            continue
                        for tag_dict in tag_dicts:
                            if tag_dict['name'] != 'Chord':
                                continue
                            duration = tag_dict['duration']
                            for note_tag in tag_dict['tag'].find_all('Note'):
                                reason = ""
                                if len(midi) > 0:
                                    midi_val = note_tag.pitch.string
                                    if inverse and midi_val in str_midi:
                                        untouched_durations.append(duration)
                                        continue
                                    if not inverse and midi_val not in str_midi:
                                        untouched_durations.append(duration)
                                        continue
                                    reason = f"MIDI pitch {midi_val} is{negation} in {midi}"
                                if len(ms_tpc) > 0:
                                    tpc_val = note_tag.tpc.string
                                    if inverse and tpc_val in ms_tpc:
                                        untouched_durations.append(duration)
                                        continue
                                    if not inverse and tpc_val not in ms_tpc:
                                        untouched_durations.append(duration)
                                        continue
                                    if reason != "":
                                        reason += " and "
                                    reason += f"TPC {int(tpc_val) - 14} is{negation} in {tpc}"
                                if reason == "":
                                    reason = " because no filters were specified."
                                else:
                                    reason = " because " + reason
                                first_inside = note_tag.find()
                                _ = self.new_tag('color', attributes=color_attrs, before=first_inside)
                                colored_durations.append(duration)
                                self.logger.debug(f"MC {mc}, onset {onset}, staff {staff}, voice {voice}: Changed note color to {color_name}{reason}.")
        return colored_durations, untouched_durations

    # def close_file_handlers(self):
    #     for h in self.logger.logger.handlers:
    #         if h.__class__ == logging.FileHandler:
    #             h.close()


    def __getstate__(self):
        """When pickling, make object read-only, i.e. delete the BeautifulSoup object and all references to tags."""
        super().__getstate__()
        self.soup = None
        self.tags = {}
        self.measure_nodes = {k: None for k in self.measure_nodes.keys()}
        self.read_only = True
        return self.__dict__


#######################################################################
####################### END OF CLASS DEFINITION #######################
#######################################################################
class ParsedParts(LoggedClass):
    """
           Storing found parts object from a BeautifulSoup file

           Args:
               soup: bs4.BeautifulSoup,
                   BeautifulSoup object to parse
               **logger_cfg:obj:`dict`, optional
                   The following options are available:
                   'name': LOGGER_NAME -> by default the logger name is based on the parsed file(s)
                   'level': {'W', 'D', 'I', 'E', 'C', 'WARNING', 'DEBUG', 'INFO', 'ERROR', 'CRITICAL'}
                   'file': PATH_TO_LOGFILE to store all log messages under the given path.
           """
    def __init__(self, soup: bs4.BeautifulSoup, **logger_cfg):
        super().__init__('ParsedParts', logger_cfg)
        self.parts_data: Dict[str, bs4.Tag] = {f"part_{i}": part for i, part in enumerate(soup.find_all('Part'), 1)}

    @property
    def staff2part(self) -> dict[list, str]:
        """
        Allows users to determine the corresponding part based on the staff number

        Example:
            Returns {[2, 3]: 'part_1'} for staves 2 and 3 of part 1

        Returns:
            dict[list, str]: the dictionary mapping parts to staves

        """
        staff2part = {}
        for key_part, part in self.parts_data.items():
            staves = [f"staff_{staff['id']}" for staff in part.find_all('Staff')]
            staff2part.update(dict.fromkeys(staves, key_part))
        return staff2part

    def __repr__(self):
        return pformat(self.parts_data, sort_dicts=False)

"""Instrument Defaults is a csv file that includes all possible instruments and their properties: 'id', 'longName',
    'shortName', 'trackName', 'instrumentId', 'part_trackName', 'ChannelName', 'ChannelValue'"""
INSTRUMENT_DEFAULTS = pd.read_csv(os.path.join(os.path.dirname(os.path.realpath(__file__)), "instrument_defaults.csv"), index_col=0).replace({np.nan: None})

def get_enlarged_default_dict() -> Dict[str, dict]:
    """
    Allows users to point to an instrument not only with a 'trackName', but also with 'id', 'longName', 'shortName',
       'instrumentId', 'part_trackName'

    Returns:
        Dict[str, dict]: dictionary mapping any of the possible fields ('id', 'longName', 'shortName', trackName',
       'instrumentId', 'part_trackName') corresponding to an instrument into complete information about the instrument
       ('id',  'longName', 'shortName', 'trackName', 'instrumentId', 'part_trackName', 'ChannelName', 'ChannelValue')
    """
    enlarged_dict = dict(INSTRUMENT_DEFAULTS.T)
    # we drop "ChannelName", "ChannelValue" because they are not unique for the instrument, so they can't be keys
    for cur_key, cur_value in INSTRUMENT_DEFAULTS.T.drop(["ChannelName", "ChannelValue"]).to_dict().items():
        added_value = INSTRUMENT_DEFAULTS.T[cur_key]
        # additional_key takes values from 'id', 'longName', 'shortName', 'trackName', 'instrumentId', 'part_trackName'
        for additional_key in cur_value.values():
            if not additional_key is None:
                if type(additional_key) == str:
                    additional_key = additional_key.lower().strip('.')
                if additional_key in enlarged_dict:
                    continue
                enlarged_dict[additional_key] = added_value
    return enlarged_dict


class Instrumentation(LoggedClass):
      """Easy way to read and write the instrumentation of a score, that is
    'id', 'longName', 'shortName', 'trackName', 'instrumentId', 'part_trackName',
                                       'ChannelName', 'ChannelValue'."""


    key2default_instrumentation = get_enlarged_default_dict()
    def __init__(self, soup: bs4.BeautifulSoup, **logger_cfg):
        super().__init__('Instrumentation', logger_cfg)
        self.part_tracknames = INSTRUMENT_DEFAULTS['part_trackName']
        self.soup = soup
        self.instrumentation_fields = ["id", 'longName', 'shortName', 'trackName', 'instrumentId', 'part_trackName',
                                       'ChannelName', 'ChannelValue']
        self.parsed_parts = ParsedParts(soup)
        self.soup_references_data = self.soup_references()  # store references to XML tags




    def soup_references(self) -> dict[str, dict[str, bs4.Tag]]:
        """
        Stores tags references for each staff

        Returns: the dictionary in the format {'staff_1': {'id': None, 'longName': None, 'shortName': None,
        'trackName': None, 'instrumentId': None, 'part_trackName': None, 'ChannelName', 'ChannelValue'},
        'staff_2': {...}, ...} containing the BeautifulSoup tags

        """
        tag_dict = {}
        for key_part, part in self.parsed_parts.parts_data.items():
            instrument_tag = part.Instrument
            staves: Dict[str, bs4.Tag] = [f"staff_{(staff['id'])}" for staff in part.find_all('Staff')]
            channel_info = part.Channel
            channel_name = None if "name" not in channel_info.attrs.keys() else channel_info["name"]
            cur_dict = {"id": instrument_tag["id"], "ChannelName": channel_name, "ChannelValue": channel_info.program}
            for name in self.instrumentation_fields:
                if name not in cur_dict.keys():
                    if name == "part_trackName":
                        tag = part.trackName
                    else:
                        tag = instrument_tag.find(name)
                    if name == "trackName" and (tag is None or tag.get_text() == ""): # this corresponds to the current behaviour of bs4_parser.get_part_info
                        instrument_tag.trackName.string = part.trackName.string
                        tag = instrument_tag.find(name)
                    cur_dict[name] = tag
            tag_dict.update({key_staff: cur_dict for key_staff in staves})
        return tag_dict

    @property
    def fields(self):
        """
        Extracts information from the tag and stores it for each staff

        Returns: the dictionary in the format {'staff_1': {'id': None, 'longName': None, 'shortName': None,
        'trackName': None, 'instrumentId': None, 'part_trackName': None, 'ChannelName', 'ChannelValue'},
        'staff_2': {...}, ...} containing the information extracted from tags

        """
        result = {}
        for key, instr_data in self.soup_references_data.items():
            result[key] = {}
            for key_instr_data, tag in instr_data.items():
                if type(tag) == bs4.element.Tag and tag is not None:
                    if key_instr_data == "ChannelValue":
                        value = tag['value']
                    else:
                        value = tag.get_text()
                else:
                    value = tag
                result[key][key_instr_data] = value
        return result

    def get_instrument_name(self, staff_name: Union[str, int]):
        """
        Allows users accessing the instrument trackname attributed to the staff staff_name
        Args:
            staff_name: a number or a string in the format 'staff_1' defining the staff of interest

        Returns:
            str: trackName extracted from tag for the staff staff_name

        """
        if type(staff_name) == int:
            staff_name = f'staff_{staff_name}'
        fields_data = self.fields
        if staff_name not in self.parsed_parts.staff2part.keys() or staff_name not in fields_data:
            raise KeyError(f"No data for staff '{staff_name}'")
        else:
            return fields_data[staff_name]['trackName']

    def set_instrument(self, staff_id: Union[str, int], trackname):
        """
        Modifies the instrument and all its corresponding information in the soup source file

        Args:
            staff_id: an integer number i or a string in the format 'staff_i' defining the staff of interest
            trackname: key defining the new value of the instrument, can be one of ('id', 'longName', 'shortName', trackName',
       'instrumentId', 'part_trackName')

        """
        # preprocessing and verification of correctness of staff_id
        available_staves = list(self.parsed_parts.staff2part.keys())
        if not isinstance(staff_id, str):
            try:
                staff_id = int(staff_id)
            except Exception:
                raise ValueError(f"{staff_id!r} cannot be interpreted as staff ID which needs to be int or str, not {type(staff_id)}. "
                                 f"Use one of {available_staves}.")
            staff_id = f'staff_{staff_id}'
        if staff_id not in available_staves:
            raise KeyError(f"Don't recognize key '{staff_id}'. Use one of {available_staves}.")
        changed_part = self.parsed_parts.staff2part[staff_id]
        self.logger.debug(f"References to tags before the instrument was changed: {self.soup_references()}")

        # preprocessing and verification of correctness of trackname
        trackname_norm = trackname.lower().strip('.')
        if trackname_norm not in self.key2default_instrumentation:
            trackname_norm = difflib.get_close_matches(trackname_norm, list(self.key2default_instrumentation.keys()), n=1)[0]
            self.logger.warning(f"Don't recognize trackName '{trackname}'. Did you mean {trackname_norm}?", extra=dict(message_id=(30,)))
        new_values = self.key2default_instrumentation[trackname_norm]

        # checking that the current changes will not affect other staves
        staves_within_part = np.array([staff_key for staff_key, part_value in self.parsed_parts.staff2part.items() if
                              part_value == changed_part and staff_key != staff_id])  # which staves share this part
        if len(staves_within_part) > 0:
            different_values_set = np.where([new_values["id"] != self.fields[staff_key]["id"] for staff_key in staves_within_part])[0]  # staves of the same part with different instruments
            if len(different_values_set) > 0:
                damaged_staves = staves_within_part[different_values_set]
                damaged_dict = {elem: self.fields[elem]['id'] for elem in damaged_staves}
                self.logger.warning(f"The change of {staff_id} to {new_values['id']} will also affect staves {damaged_staves} with instruments: \n {pformat(damaged_dict, width=1)}", extra=dict(message_id=(31,)))

        # modification of fields
        for field_to_change in self.instrumentation_fields:
            value = new_values[field_to_change]
            self.logger.debug(f"field {field_to_change!r} to be updated from {self.soup_references_data[staff_id][field_to_change]} to {value!r}")
            if field_to_change == "id":
                self.parsed_parts.parts_data[changed_part].Instrument[field_to_change] = value
            elif field_to_change == "ChannelName":
                self.parsed_parts.parts_data[changed_part].Channel["name"] = value
            elif field_to_change == "ChannelValue":
                self.parsed_parts.parts_data[changed_part].Channel.program["value"] = value
            else:
                if self.soup_references_data[staff_id][field_to_change] is not None:
                    self.soup_references_data[staff_id][field_to_change].string = value
                    self.logger.debug(f"Updated {field_to_change!r} to {value!r} in part {changed_part}")
                elif value is not None:
                    new_tag = self.soup.new_tag(field_to_change)
                    new_tag.string = value
                    self.parsed_parts.parts_data[changed_part].Instrument.append(new_tag)
                    self.logger.debug(f"Added new {new_tag} with value {value!r} to part {changed_part}")
            self.soup_references_data = self.soup_references()  # update references
        self.logger.debug(f"References to tags after the instrument was changed: {self.soup_references()}")

    def __repr__(self):
        return pformat(self.fields, sort_dicts=False)



class Metatags:
    """Easy way to read and write any style information in a parsed MSCX score."""

    def __init__(self, soup):
        self.soup = soup

    @property
    def tags(self) -> Dict[str, bs4.Tag]:
        return {tag['name']: tag for tag in self.soup.find_all('metaTag')}

    @property
    def fields(self):
        return {name: '' if tag.string is None else str(tag.string) for name, tag in self.tags.items()}


    def remove(self, tag_name) -> bool:
        tag = self.get_tag(tag_name)
        if tag is None:
            return False
        tag.decompose()
        return True

    def __getitem__(self, attr) -> Optional[str]:
        """Retrieve value of metadata tag."""
        tags = self.tags
        if attr in tags:
            val = tags[attr].string
            return '' if val is None else str(val)
        return None

    def get_tag(self, attr) -> Optional[bs4.Tag]:
        tags = self.tags
        return tags.get(attr)

    def __setitem__(self, attr, val):
        tags = self.tags
        if attr in tags:
            tags[attr].string = str(val)
        else:
            new_tag = self.soup.new_tag('metaTag')
            new_tag.attrs['name'] = attr
            new_tag.string = str(val)
            for insert_here in tags.keys():
                if insert_here > attr:
                    break
            tags[insert_here].insert_before(new_tag)

    def __repr__(self):
        return '\n'.join(str(t) for t in self.tags.values())


class Style:
    """Easy way to read and write any style information in a parsed MSCX score."""

    def __init__(self, soup):
        self.soup = soup
        self.style = self.soup.find('Style')
        assert self.style is not None, "No <Style> tag found."

    def __getitem__(self, attr):
        tag = self.style.find(attr)
        if tag is None:
            return None
        val = tag.string
        return '' if val is None else str(val)

    def __setitem__(self, attr, val):
        if attr in self:
            tag = self.style.find(attr)
            tag.string = str(val)
        else:
            new_tag = self.soup.new_tag(attr)
            new_tag.string = str(val)
            self.style.append(new_tag)

    def __iter__(self):
        tags = self.style.find_all()
        return (t.name for t in tags)

    def __repr__(self):
        tags = self.style.find_all()
        return ', '.join(t.name for t in tags)


class Prelims(LoggedClass):
    """Easy way to read and write the preliminaries of a score, that is
    Title, Subtitle, Composer, Lyricist, and 'Instrument Name (Part)'."""

    styles = ('Title', 'Subtitle', 'Composer', 'Lyricist', 'Instrument Name (Part)')
    keys = ('title_text', 'subtitle_text', 'composer_text', 'lyricist_text', 'part_name_text') # == utils.MUSESCORE_HEADER_FIELDS
    key2style = dict(zip(keys, styles))
    style2key = dict(zip(styles, keys))

    def __init__(self, soup: bs4.BeautifulSoup, **logger_cfg):
        super().__init__('Prelims', logger_cfg)
        self.soup = soup
        part = soup.find('Part')
        first_staff = part.find_next_sibling('Staff')
        vbox_nodes = first_staff.find_all('VBox')
        if len(vbox_nodes) == 0:
            self.vbox = self.soup.new_tag('VBox')
            first_staff.insert(0, self.vbox)
            self.logger.debug('Inserted <VBox> at the beginning of the first staff.')
        else:
            self.vbox = vbox_nodes[0]
            if len(vbox_nodes) > 1:
                self.logger.warning(f"First staff starts off with more than one VBox. Picked the first one.")




    @property
    def text_tags(self) -> Dict[str, bs4.Tag]:
        """Returns a {key->tag} dict reflecting the <Text> tags currently present in the first <VBox>."""
        tag_dict = {}
        for text_tag in self.vbox.find_all('Text'):
            style = text_tag.find('style')
            if style is not None:
                identifier = str(style.string)
                if identifier in self.style2key:
                    key = self.style2key[identifier]
                    tag_dict[key] = text_tag
                else:
                    self.logger.info(f"Score contains a non-default text field '{identifier}' in the header that "
                                     f"can only be amended or removed manually.")
        return tag_dict

    @property
    def fields(self) -> Dict[str, str]:
        """Returns a {key->value} dict reflecting the currently set <text> values."""
        result = {}
        for key, tag in self.text_tags.items():
            value, _ = tag2text(tag)
            result[key] = value
        return result

    def __getitem__(self, key) -> Optional[str]:
        if key not in self.keys:
            raise KeyError(f"Don't recognize key '{key}'")
        fields = self.fields
        if key in fields:
            return fields[key]
        return

    def __setitem__(self, key, val: str):
        if key not in self.keys:
            raise KeyError(f"Don't recognize key '{key}'")
        existing_value = self[key]
        new_value = str(val)
        if existing_value is not None and existing_value == new_value:
            self.logger.debug(f"The {key} was already '{existing_value}' and doesn't need changing.")
            return
        clean_tag = self.soup.new_tag('Text')
        style_tag = self.soup.new_tag('style')
        style_tag.string = self.key2style[key]
        clean_tag.append(style_tag)
        text_tag = self.soup.new_tag('text')
        # turn the new value into child nodes of an HTML <p> tag (in case it contains HTML markup)
        new_value_as_html_body = bs4.BeautifulSoup(new_value, 'lxml').find('body')
        new_value_as_p_tag = new_value_as_html_body.find('p')
        if new_value_as_p_tag is None:
            # if the created HTML contains a <p> tag, the new value (with tags or without) has been wrapped
            iter_contents = new_value_as_html_body.contents
        else:
            iter_contents = new_value_as_p_tag.contents
        for tag_or_string in iter_contents:
            text_tag.append(copy(tag_or_string))
        clean_tag.append(text_tag)
        text_tags = self.text_tags
        if existing_value is None:
            following_key_index = self.keys.index(key) + 1
            try:
                following_present_key = next(k for k in self.keys[following_key_index:] if k in text_tags)
                following_tag = text_tags[following_present_key]
                following_tag.insert_before(clean_tag)
                self.logger.info(f"Inserted {key} before existing {self.keys[following_key_index]}.")
            except StopIteration:
                self.vbox.append(clean_tag)
                self.logger.info(f"Appended {key} as last tag of the VBox (after {text_tags.keys()}).")
        else:
            existing_tag = text_tags[key]
            existing_tag.replace_with(clean_tag)
            self.logger.info(f"Replaced {key} '{existing_value}' with '{new_value}'.")



def get_duration_event(elements):
    """ Receives a list of dicts representing the events for a given mc_onset and returns the index and name of
    the first event that has a duration, so either a Chord or a Rest."""
    names = [e['name'] for e in elements]
    if 'Chord' in names or 'Rest' in names:
        if 'Rest' in names:
            ix = names.index('Rest')
            name = '<Rest>'
        else:
            ix = next(i for i, d in enumerate(elements) if d['name'] == 'Chord' and d['duration'] > 0)
            name = '<Chord>'
        return ix, name
    return (None, None)



def get_part_info(part_tag):
    """Instrument names come in different forms in different places. This function extracts the information from a
        <Part> tag and returns it as a dictionary."""
    res = {}
    res['staves'] = [int(staff['id']) for staff in part_tag.find_all('Staff')]
    if part_tag.trackName is not None and part_tag.trackName.string is not None:
        res['trackName'] = part_tag.trackName.string.strip()
    else:
        res['trackName'] = ''
    if part_tag.Instrument is not None:
        instr = part_tag.Instrument
        if instr.longName is not None and instr.longName.string is not None:
            res['longName'] = instr.longName.string.strip()
        if instr.shortName is not None and instr.shortName.string is not None:
            res['shortName'] = instr.shortName.string.strip()
        if instr.trackName is not None and instr.trackName.string is not None:
            res['instrument'] = instr.trackName.string.strip()
        else:
            res['instrument'] = res['trackName']
    return res


@function_logger
def make_spanner_cols(df: pd.DataFrame,
                      spanner_types: Optional[Collection[str]] = None) -> pd.DataFrame:
    """ From a raw chord list as returned by ``get_chords(spanners=True)``
        create a DataFrame with Spanner IDs for all chords for all spanner
        types they are associated with.

    Parameters
    ----------
    spanner_types : :obj:`collection`
        If this parameter is passed, only the enlisted
        spanner types ['Slur', 'HairPin', 'Pedal', 'Ottava'] are included.

    """
    #### History of this algorithm:
    #### At first, spanner IDs were written to Chords of the same layer until a prev/location was found. At first this
    #### caused some spanners to continue until the end of the piece because endings were missing when selecting based
    #### on the subtype column (endings don't specify subtype). After fixing this, there were still mistakes, particularly for slurs, because:
    #### 1. endings can be missing, 2. endings can occur in a different voice than they should, 3. endings can be
    #### expressed with different values than the beginning (all three cases found in ms3/tests/test_local_files/MS3/stabat_03_coloured.mscx)
    #### Therefore, the new algorithm ends spanners simply after their given duration.

    cols = {
        'nxt_m': 'Spanner/next/location/measures',
        'nxt_f': 'Spanner/next/location/fractions',
        #'prv_m': 'Spanner/prev/location/measures',
        #'prv_f': 'Spanner/prev/location/fractions',
        'type':  'Spanner:type',
        }
    # nxt = beginning of spanner & indication of its duration
    # (prv = ending of spanner & negative duration supposed to match nxt)

    def get_spanner_ids(spanner_type: str,
                        subtype: Optional[str] = None) -> Dict[str, List[Union[str|Literal[pd.NA]]]]:
        """

        Args:
          spanner_type: Create one or several columns expressing all <Spanner type=``spanner_type``> tags.
          subtype:
              Defaults to None. If at least one spanner includes a <subtype> tag, the function will call itself
              for every subtype and create column names of the form spanner_type:subtype

        Returns:
          {column_name -> [IDs]} dictionary. IDs start at 0 and appear in every row that falls within the respective
          spanner's span. In the case of Slurs, however, this is true only for rows with events occurring in the
          same voice as the spanner.
        """
        nonlocal df
        if spanner_type == 'Slur':
            spanner_duration_cols = ['Chord/' + cols[c] for c in ['nxt_m', 'nxt_f']]  ##, 'prv_m', 'prv_f']]
            type_col = 'Chord/' + cols['type']
        else:
            spanner_duration_cols = [cols[c] for c in ['nxt_m', 'nxt_f']]  ##, 'prv_m', 'prv_f']]
            type_col = cols['type']

        subtype_col = f"Spanner/{spanner_type}/subtype"
        if subtype is None and subtype_col in df:
            # automatically generate one column per available subtype
            subtypes = set(df.loc[df[subtype_col].notna(), subtype_col])
            results = [get_spanner_ids(spanner_type, st) for st in subtypes]
            return dict(ChainMap(*results))

        # select rows corresponding to spanner_type
        boolean_selector = df[type_col] == spanner_type
        # then select only beginnings
        existing = [col for col in spanner_duration_cols if col in df.columns]
        boolean_selector &= df[existing].notna().any(axis=1)
        if subtype is not None:
            boolean_selector &= df[subtype_col] == subtype
        duration_df = pd.DataFrame(index=df.index, columns=spanner_duration_cols)
        duration_df.loc[boolean_selector, existing] = df.loc[boolean_selector, existing]
        with warnings.catch_warnings():
            # Setting values in-place is fine, ignore the warning in Pandas >= 1.5.0
            # This can be removed, if Pandas 1.5.0 does not need to be supported any longer.
            # See also: https://stackoverflow.com/q/74057367/859591
            warnings.filterwarnings(
                "ignore",
                category=FutureWarning,
                message=(
                    ".*will attempt to set the values inplace instead of always setting a new array. "
                    "To retain the old behavior, use either.*"
                ),
            )
            duration_df.iloc[:, 0] = duration_df.iloc[:, 0].fillna(0).astype(int).abs()  # nxt_m
            duration_df.iloc[:, 1] = duration_df.iloc[:, 1].fillna(0).map(Fraction)          # nxt_f
        custom_text_col = f"Spanner/{spanner_type}/beginText"
        add_custom_text_cols = custom_text_col in df and df[custom_text_col].notna().any()
        if add_custom_text_cols:
            custom_texts = df[custom_text_col]
            concat_this = [df[['mc', 'mc_onset', 'staff']], duration_df, custom_texts]
            custom_text2ids = {text: [] for text in custom_texts.dropna().unique()}
        else:
            concat_this = [df[['mc', 'mc_onset', 'staff']], duration_df]
        time_and_duration_df = pd.concat(concat_this, axis=1)

        current_id = -1
        column_name = spanner_type
        if subtype:
            column_name += ':' + subtype
        distinguish_voices = spanner_type in ['Slur', 'Trill']
        if distinguish_voices:
            # slurs need to be ended by the same voice, there can be several going on in parallel in different voices
            time_and_duration_df.insert(3, 'voice', df.voice)
            one_stack_per_layer = {(i, v): {} for i in df.staff.unique() for v in range(1, 5)}
        else:
            # For all other spanners, endings can be encoded in any of the 4 voices
            one_stack_per_layer = {i: {} for i in df.staff.unique()}
        # one_stack_per_layer contains for every possible layer a dictionary  {ID -> (end_mc, end_f)};
        # going through chords chronologically, output all "open" IDs for the current layer until they are closed, i.e.
        # removed from the stack

        def row2active_ids(row) -> Union[str|Literal[pd.NA]]:
            nonlocal one_stack_per_layer, current_id, distinguish_voices, custom_text2ids
            if distinguish_voices:
                if add_custom_text_cols:
                    mc, mc_onset, staff, voice, nxt_m, nxt_f, custom_text = row
                else:
                    mc, mc_onset, staff, voice, nxt_m, nxt_f = row
                layer = (staff, voice)
            else:
                if add_custom_text_cols:
                    mc, mc_onset, staff, nxt_m, nxt_f, custom_text = row
                else:
                    mc, mc_onset, staff, nxt_m, nxt_f = row
                layer = staff

            beginning = nxt_m > 0 or nxt_f != 0
            if beginning:
                current_id += 1
                one_stack_per_layer[layer][current_id] = (mc + nxt_m, mc_onset + nxt_f)
                if add_custom_text_cols and not pd.isnull(custom_text):
                    custom_text2ids[custom_text].append(str(current_id))
            for active_id, (end_mc, end_f) in tuple(one_stack_per_layer[layer].items()):
                if end_mc < mc or (end_mc == mc and end_f <= mc_onset):
                    del(one_stack_per_layer[layer][active_id])
            val = ', '.join(str(i) for i in one_stack_per_layer[layer].keys())
            return val if val != '' else pd.NA


        # create the ID column for the currently selected spanner (sub)type
        res = {column_name: [row2active_ids(row) for row in time_and_duration_df.values]}
        ### With the new algorithm, remaining 'open' spanners result from no further event occurring in the respective layer
        ### after the end of the last spanner.
        # open_ids = {layer: d for layer, d in one_stack_per_layer.items() if len(d) > 0}
        # if len(open_ids) > 0:
        #     logger.warning(f"At least one of the spanners of type {spanner_type}{'' if subtype is None else ', subtype: ' + subtype} "
        #                    f"has not been closed: {open_ids}")
        if not add_custom_text_cols:
            return res
        if not any(len(ids) > 0 for ids in custom_text2ids.values()):
            logger.warning(f"None of the {column_name} IDs have been attributed to one of the custom texts {list(custom_text2ids.keys())}.")
            return res
        split_ids = [[] if pd.isnull(value) else value.split(', ') for value in res[column_name]]
        for text, relevant_ids in custom_text2ids.items():
            custom_column_name = f"{column_name}_{text}"
            subselected_ids = [[ID for ID in relevant_ids if ID in ids] for ids in split_ids]
            custom_column = [pd.NA if len(ids) == 0 else ', '.join(ids) for ids in subselected_ids]
            res[custom_column_name] = custom_column
        return res

    type_col = cols['type']
    types = list(set(df.loc[df[type_col].notna(), type_col])) if type_col in df.columns else []
    if 'Chord/' + type_col in df.columns:
        types += ['Slur']
    if spanner_types is not None:
        types = [t for t in types if t in spanner_types]
    list_of_dicts = [get_spanner_ids(t) for t in types]
    merged_dict = dict(ChainMap(*list_of_dicts))
    renaming = {
        'HairPin:0': 'crescendo_hairpin',
        'HairPin:1': 'decrescendo_hairpin',
        'HairPin:2': 'crescendo_line',
        'HairPin:3': 'diminuendo_line',
        'Slur': 'slur',
        'Pedal': 'pedal'
    }
    return pd.DataFrame(merged_dict, index=df.index).rename(columns=renaming)




def make_tied_col(df, tie_col, next_col, prev_col):
    new_col = pd.Series(pd.NA, index=df.index, name='tied')
    if tie_col not in df.columns:
        return new_col
    has_tie = df[tie_col].fillna('').str.contains('Tie')
    if has_tie.sum() == 0:
        return new_col
    # merge all columns whose names start with `next_col` and `prev_col` respectively
    next_cols = [col for col in df.columns if col[:len(next_col)] == next_col]
    nxt = df[next_cols].notna().any(axis=1)
    prev_cols = [col for col in df.columns if col[:len(prev_col)] == prev_col]
    prv = df[prev_cols].notna().any(axis=1)
    new_col = new_col.where(~has_tie, 0).astype('Int64')
    tie_starts = has_tie & nxt
    tie_ends = has_tie & prv
    new_col.loc[tie_ends] -= 1
    new_col.loc[tie_starts] += 1
    return new_col


def safe_update(old, new):
    """ Update dict without replacing values.
    """
    existing = [k for k in new.keys() if k in old]
    if len(existing) > 0:
        new = dict(new)
        for ex in existing:
            old[ex] = f"{old[ex]} & {new[ex]}"
            del (new[ex])
    old.update(new)


def recurse_node(node, prepend=None, exclude_children=None):
    """ The heart of the XML -> DataFrame conversion. Changes may have ample repercussions!

    Returns
    -------
    :obj:`dict`
        Keys are combinations of tag (& attribute) names, values are value strings.
    """
    def tag_or_string(c, ignore_empty=False):
        nonlocal info, name
        if isinstance(c, bs4.element.Tag):
            if c.name not in exclude_children:
                safe_update(info, {child_prepend + k: v for k, v in recurse_node(c, prepend=c.name).items()})
        elif c not in ['\n', None]:
            info[name] = str(c)
        elif not ignore_empty:
            if c == '\n':
                info[name] = '∅'
            elif c is None:
                info[name] = '/'


    info = {}
    if exclude_children is None:
        exclude_children = []
    name = node.name if prepend is None else prepend
    attr_prepend = name + ':'
    child_prepend = '' if prepend is None else prepend + '/'
    for attr, value in node.attrs.items():
        info[attr_prepend + attr] = value
    children = tuple(node.children)
    if len(children) > 1:
        for c in children:
            tag_or_string(c, ignore_empty=True)
    elif len(children) == 1:
        tag_or_string(children[0], ignore_empty=False)
    else:
        info[name] = '/'
    return info



def bs4_chord_duration(node: bs4.Tag,
                       duration_multiplier: Fraction = Fraction(1)) -> Tuple[Fraction, Fraction]:
    duration_type_tag = node.find('durationType')
    if duration_type_tag is None:
        return Fraction(0), Fraction(0)
    durationtype = duration_type_tag.string
    if durationtype == 'measure' and node.find('duration'):
        nominal_duration = Fraction(node.find('duration').string)
    else:
        nominal_duration = _MSCX_bs4.durations[durationtype]
    dots = node.find('dots')
    dotmultiplier = sum([Fraction(1, 2) ** i for i in range(int(dots.string) + 1)]) if dots else Fraction(1)
    return nominal_duration * duration_multiplier * dotmultiplier, dotmultiplier


def bs4_rest_duration(node, duration_multiplier=Fraction(1)):
    return bs4_chord_duration(node, duration_multiplier)


def decode_harmony_tag(tag):
    """ Decode a <Harmony> tag into a string."""
    label = ''
    if tag.function is not None:
        label = str(tag.function.string)
    if tag.leftParen is not None:
        label = '('
    if tag.root is not None:
        root = fifths2name(tag.root.string, ms=True)
        if str(tag.rootCase) == '1':
            root = root.lower()
        label += root
    name = tag.find('name')
    if name is not None:
        label += str(name.string)
    if tag.base is not None:
        label += '/' + str(tag.base.string)
    if tag.rightParen is not None:
        label += ')'
    return label


# region Functions for writing BeautifulSoup to MSCX file

def escape_string(s):
    return str(s).replace('&', '&amp;')\
                 .replace('"', '&quot;')\
                 .replace('<', '&lt;')\
                 .replace('>', '&gt;')

def opening_tag(node, closed=False):
    result = f"<{node.name}"
    attributes = node.attrs
    if len(attributes) > 0:
        result += ' ' + ' '.join(f'{attr}="{escape_string(value)}"' for attr, value in attributes.items())
    closing = '/' if closed else ''
    return f"{result}{closing}>"


def closing_tag(node_name):
    return f"</{node_name}>"


def make_oneliner(node):
    """ Pass a tag of which the layout does not spread over several lines. """
    result = opening_tag(node)
    for c in node.children:
        if isinstance(c, bs4.element.Tag):
            result += make_oneliner(c)
        else:
            result += escape_string(c)
    result += closing_tag(node.name)
    return result


def format_node(node, indent):
    """ Recursively format Beautifulsoup tag as in an MSCX file."""
    nxt_indent = indent + 2
    space = indent * ' '
    node_name = node.name
    # The following tags are exceptionally not abbreviated when empty,
    # so for instance you get <metaTag></metaTag> and not <metaTag/>
    if node_name in ['continueAt', 'continueText', 'endText', 'LayerTag', 'metaTag', 'name', 'programRevision', 'text', 'trackName']:
        return f"{space}{make_oneliner(node)}\n"
    children = node.find_all(recursive=False)
    if len(children) > 0:
        result = f"{space}{opening_tag(node)}\n"
        result += ''.join(format_node(child, nxt_indent) for child in children)
        result += f"{nxt_indent * ' '}{closing_tag(node_name)}\n"
        return result
    if node.string == '\n':
        return f"{space}{opening_tag(node)}\n{nxt_indent * ' '}{closing_tag(node_name)}\n"
    if node.string is None:
        return f"{space}{opening_tag(node, closed=True)}\n"
    return f"{space}{make_oneliner(node)}\n"


def bs4_to_mscx(soup):
    """ Turn the BeautifulSoup into a string representing an MSCX file"""
    assert soup is not None, "BeautifulSoup XML structure is None"
    initial_tag = """<?xml version="1.0" encoding="UTF-8"?>\n"""
    first_tag = soup.find()
    return initial_tag + format_node(first_tag, indent=0)

# endregion Functions for writing BeautifulSoup to MSCX file

def text_tag2str(tag: bs4.Tag) -> str:
    """Transforms a <text> tag into a string that potentially includes written-out HTML tags."""
    components = []
    for c in tag.contents:
        if isinstance(c, NavigableString):
            components.append(c)
        elif c.name == 'sym':
            sym = c.string
            if sym in NOTE_SYMBOL_MAP:
                components.append(NOTE_SYMBOL_MAP[sym])
        else:
            # <i></i> or other text markup within the string
            components.append(str(c))
    txt = ''.join(components)
    return txt


def text_tag2str_components(tag: bs4.Tag) -> List[str]:
    """Recursively traverses a <text> tag and returns all string components, effectively removing all HTML markup."""
    components = []
    for c in tag.contents:
        if isinstance(c, str):
            s = c.replace(' ', '')
            for symbol, replacement in NOTE_SYMBOL_MAP.items():
                s = s.replace(symbol, replacement)
            components.append(s)
        else:
            # <i></i> or <sym></sym> other text markup within the string
            components.extend(text_tag2str_components(c))
    return components

def text_tag2str_recursive(tag: bs4.Tag,
                           join_char: str = "") -> str:
    """Gets all string components from a <text> tag and joins them with join_char."""
    components = text_tag2str_components(tag)
    return join_char.join(components)





def tag2text(tag: bs4.Tag) -> Tuple[str, str]:
    """Takes the <Text> from a MuseScore file's header and returns its style and string."""
    sty_tag = tag.find('style')
    txt_tag = tag.find('text')
    style = sty_tag.string if sty_tag is not None else ''
    if txt_tag is None:
        txt = ''
    else:
        txt = text_tag2str(txt_tag)
    return txt, style


DEFAULT_THOROUGHBASS_SYMBOLS = {
    '0': '',
    '1': 'bb',
    '2': 'b',
    '3': 'h',
    '4': '#',
    '5': '##',
    '6': '+',
    '7': '\\',
    '8': '/',
    '9': '',
    '10': '(',
    '11': ')',
    '12': '[',
    '13': ']',
    '14': '0',
    '15': '0+',
}

DEFAULT_THOROUGHBASS_BRACKETS = {
    '0': '',
    '1': '(',
    '2': ')',
    '3': '[',
    '4': ']',
    '5': '0',
    '6': '0+',
    '7': '0+',
    '8': '?',
    '9': '1',
    '10': '1+',
    '11': '1+',
}

@overload
def find_tag_get_string(parent_tag: bs4.Tag, tag_to_find: str, fallback: Literal[None]) -> Tuple[Optional[bs4.Tag], Optional[str]]:
    ...
@overload
def find_tag_get_string(parent_tag: bs4.Tag, tag_to_find: str, fallback: Hashable) -> Tuple[Optional[bs4.Tag], Optional[Hashable]]:
    ...
def find_tag_get_string(parent_tag: bs4.Tag,
                        tag_to_find: str,
                        fallback: Optional[Hashable] = None) -> Tuple[Optional[bs4.Tag], Optional[Union[str, Hashable]]]:
    found = parent_tag.find(tag_to_find)
    if found is None:
        return None, fallback
    return found, str(found.string)


def get_thoroughbass_symbols(item_tag: bs4.Tag) -> Tuple[str, str]:
    """Returns the prefix and suffix of a <FiguredBassItem> tag if present, empty strings otherwise."""
    symbol_map = DEFAULT_THOROUGHBASS_SYMBOLS  # possibly allow for other mappings if need comes up
    prefix_tag, prefix = find_tag_get_string(item_tag, 'prefix', fallback='')
    if prefix != '':
        prefix = symbol_map[prefix]
    suffix_tag, suffix = find_tag_get_string(item_tag, 'suffix', fallback='')
    if suffix != '':
        suffix = symbol_map[suffix]
    return prefix, suffix


def thoroughbass_item(item_tag: bs4.Tag) -> str:
    """Turns a <FiguredBassItem> tag into a string by concatenating brackets, prefix, digit and suffix."""
    digit_tag, digit = find_tag_get_string(item_tag, 'digit', fallback='')
    prefix, suffix = get_thoroughbass_symbols(item_tag)
    bracket_symbol_map = DEFAULT_THOROUGHBASS_BRACKETS  # possibly allow for other mappings if need comes up
    brackets_tag = item_tag.find('brackets')
    if brackets_tag:
        result = ''
        bracket_attributes = ('b0', 'b1', 'b2', 'b3', 'b4')  # {'before_prefix', 'before_digit', 'after_digit', 'after_suffix', 'after_b3')
        components = (prefix, digit, suffix)
        for bracket_attribute, component in zip_longest(bracket_attributes, components, fillvalue=''):
            bracket_code = brackets_tag[bracket_attribute]
            result += bracket_symbol_map[bracket_code] + component
    else:
        result = prefix + digit + suffix
    cont_tag, cont_value = find_tag_get_string(item_tag, 'continuationLine', 0)
    continuation_line = min(int(cont_value), 2) * '_'  # more than two underscores result in the same behaviour as 2
    return result + continuation_line


def process_thoroughbass(thoroughbass_tag: bs4.Tag) -> Tuple[List[str], Optional[Fraction]]:
    """Turns a <FiguredBass> tag into a list of components strings, one per level, and duration."""
    ticks_tag = thoroughbass_tag.find('ticks')
    if ticks_tag is None:
        duration = None
    else:
        duration = Fraction(ticks_tag.string)
    components = []
    for item_tag in thoroughbass_tag.find_all('FiguredBassItem'):
        components.append(thoroughbass_item(item_tag))
    if len(components) == 0:
        text_tag, text = find_tag_get_string(thoroughbass_tag, 'text')
        if text is not None:
            components = text.split('\n')
            # for level in text.split('\n'):
            #     begin, end = re.search('(_*)$', level).span()
            #     continuation_line_length = end - begin
            #     cont = 2 if continuation_line_length > 2 else continuation_line_length
            #     components.append((level, cont))
    return components, duration<|MERGE_RESOLUTION|>--- conflicted
+++ resolved
@@ -98,12 +98,8 @@
     make_continuous_offset_series, make_offset_dict_from_measures, make_playthrough_info, \
     make_playthrough2mc, midi2octave, ordinal_suffix, resolve_dir, rgba2attrs, \
     rgb_tuple2format, sort_note_list, tpc2name, unfold_measures_table, unfold_repeats
-<<<<<<< HEAD
 from .utils.constants import DCML_DOUBLE_REGEX, FORM_DETECTION_REGEX
 from ms3._version import __version__
-=======
-from ._version import __version__
->>>>>>> 0c90771e
 
 NOTE_SYMBOL_MAP = {
     'metNoteHalfUp': '𝅗𝅥',
@@ -2135,7 +2131,7 @@
 
 
 class Instrumentation(LoggedClass):
-      """Easy way to read and write the instrumentation of a score, that is
+    """Easy way to read and write the instrumentation of a score, that is
     'id', 'longName', 'shortName', 'trackName', 'instrumentId', 'part_trackName',
                                        'ChannelName', 'ChannelValue'."""
 
