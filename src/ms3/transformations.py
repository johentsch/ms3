--- conflicted
+++ resolved
@@ -68,21 +68,12 @@
                     ivs = make_interval_index_from_breaks(df.loc[present_qb, 'quarterbeats'].astype(float),
                                                           end_value=float(offset_dict['end']), logger=logger)
                     df.insert(insert_here + 1, 'duration_qb', pd.NA)
-                    df.loc[present_qb, 'duration_qb'] = ivs.right - ivs.left
-<<<<<<< HEAD
-                    #df.duration_qb = df.duration_qb
-=======
-                    df.duration_qb = df.duration_qb
->>>>>>> 418ef0bc
+                    df.loc[present_qb, 'duration_qb'] = ivs.length
                 except Exception:
                     logger.warning(
                         "Error while creating durations from quarterbeats column. Check consistency (quarterbeats need to be monotically ascending; 'end' value in offset_dict needs to be larger than the last quarterbeat).")
             else:
-<<<<<<< HEAD
                 logger.warning("Column 'duration_qb' could not be created because offset_dict is missing the key 'end'.")
-=======
-                logger.warning("Column 'duration_qb' could not be created because offset_.")
->>>>>>> 418ef0bc
     else:
         logger.debug("quarterbeats column was already present.")
     if interval_index and all(c in df.columns for c in ('quarterbeats', 'duration_qb')):
@@ -915,7 +906,7 @@
             end = max(idx.right)
             iv = pd.Interval(start, end, closed=idx.closed)
             row.index = pd.IntervalIndex([iv])
-            row.loc[iv, 'duration_qb'] = iv.right - iv.left
+            row.loc[iv, 'duration_qb'] = iv.length
         else:
             new_duration = df.duration_qb.sum()
             row.loc[first_loc, 'duration_qb'] = new_duration
